package channeld

import (
	"errors"
	"fmt"
	"io"
	"net"
	"os"
	"path/filepath"
	"sync/atomic"
	"time"

	"github.com/golang/snappy"
	"github.com/gorilla/websocket"
	"github.com/metaworking/channeld/pkg/channeldpb"
	"github.com/metaworking/channeld/pkg/common"
	"github.com/metaworking/channeld/pkg/fsm"
	"github.com/metaworking/channeld/pkg/replaypb"
	"github.com/puzpuzpuz/xsync/v2"
	"github.com/xtaci/kcp-go"
	"go.uber.org/zap"
	"google.golang.org/protobuf/proto"
)

type ConnectionId uint32

const MaxPacketSize int = 0x00ffff
const PacketHeaderSize int = 5

//type ConnectionState int32

const (
	ConnectionState_UNAUTHENTICATED int32 = 0
	ConnectionState_AUTHENTICATED   int32 = 1
	ConnectionState_CLOSING         int32 = 2
)

// Add an interface before the underlying network layer for the test purpose.
type MessageSender interface {
	Send(c *Connection, ctx MessageContext) //(c *Connection, channelId ChannelId, msgType channeldpb.MessageType, msg Message)
}

/*
type queuedMessageCtxSender struct {
	MessageSender
}

func (s *queuedMessageCtxSender) Send(c *Connection, ctx MessageContext) {
	c.sendQueue <- ctx
}
*/

type queuedMessagePackSender struct {
	MessageSender
}

func (s *queuedMessagePackSender) Send(c *Connection, ctx MessageContext) {
	msgBody, err := proto.Marshal(ctx.Msg)
	if err != nil {
		c.logger.Error("failed to marshal message", zap.Error(err), zap.Uint32("msgType", uint32(ctx.MsgType)))
		return
	}

	c.sendQueue <- &channeldpb.MessagePack{
		ChannelId: ctx.ChannelId,
		Broadcast: ctx.Broadcast,
		StubId:    ctx.StubId,
		MsgType:   uint32(ctx.MsgType),
		MsgBody:   msgBody,
	}
}

type Connection struct {
	ConnectionInChannel
	id              ConnectionId
	connectionType  channeldpb.ConnectionType
	compressionType channeldpb.CompressionType
	conn            net.Conn
	readBuffer      []byte
	readPos         int
	// reader          *bufio.Reader
	// writer          *bufio.Writer
	sender               MessageSender
	sendQueue            chan *channeldpb.MessagePack //MessageContext
	pit                  string
	fsm                  *fsm.FiniteStateMachine
	fsmDisallowedCounter int
	logger               *Logger
	state                int32 // Don't put the connection state into the FSM as 1) the FSM's states are user-defined. 2) the FSM is not goroutine-safe.
	connTime             time.Time
	closeHandlers        []func()
	replaySession        *replaypb.ReplaySession
	spatialSubscriptions *xsync.MapOf[common.ChannelId, *channeldpb.ChannelSubscriptionOptions]
}

var allConnections *xsync.MapOf[ConnectionId, *Connection]
var nextConnectionId uint32 = 0
var serverFsm *fsm.FiniteStateMachine
var clientFsm *fsm.FiniteStateMachine

func InitConnections(serverFsmPath string, clientFsmPath string) {
	if allConnections != nil {
		return
	}

	allConnections = xsync.NewTypedMapOf[ConnectionId, *Connection](UintIdHasher[ConnectionId]())

	bytes, err := os.ReadFile(serverFsmPath)
	if err == nil {
		serverFsm, err = fsm.Load(bytes)
	}
	if err != nil {
		rootLogger.Panic("failed to read server FSM",
			zap.Error(err),
		)
	} else {
		rootLogger.Info("loaded server FSM",
			zap.String("path", serverFsmPath),
			zap.String("currentState", serverFsm.CurrentState().Name),
		)
	}

	bytes, err = os.ReadFile(clientFsmPath)
	if err == nil {
		clientFsm, err = fsm.Load(bytes)
	}
	if err != nil {
		rootLogger.Panic("failed to read client FSM", zap.Error(err))
	} else {
		rootLogger.Info("loaded client FSM",
			zap.String("path", clientFsmPath),
			zap.String("currentState", clientFsm.CurrentState().Name),
		)
	}
}

func GetConnection(id ConnectionId) *Connection {
	c, ok := allConnections.Load(id)
	if ok {
		if c.IsClosing() {
			return nil
		}
		return c
	} else {
		return nil
	}
}

func startGoroutines(connection *Connection) {
	// receive goroutine
	go func() {
		for !connection.IsClosing() {
			connection.receive()
		}
	}()

	// tick & flush goroutine
	go func() {
		for !connection.IsClosing() {
			connection.flush()
			time.Sleep(time.Millisecond)
		}
	}()
}

func StartListening(t channeldpb.ConnectionType, network string, address string) {
	rootLogger.Info("start listenning",
		zap.String("connType", t.String()),
		zap.String("network", network),
		zap.String("address", address),
	)

	var listener net.Listener
	var err error
	switch network {
	case "ws", "websocket":
		startWebSocketServer(t, address)
		return
	case "kcp":
		listener, err = kcp.Listen(address)
	default:
		listener, err = net.Listen(network, address)
	}

	if err != nil {
		rootLogger.Panic("failed to listen", zap.Error(err))
		return
	}

	defer listener.Close()

	for {
		conn, err := listener.Accept()
		if err != nil {
			rootLogger.Error("failed to accept connection", zap.Error(err))
		} else {
			if network == "tcp" {
				tcpConn := conn.(*net.TCPConn)
				if err := tcpConn.SetReadBuffer(0x0fffff); err != nil {
					rootLogger.Error("failed to set read buffer size", zap.Error(err))
				}
				if err := tcpConn.SetWriteBuffer(0x0fffff); err != nil {
					rootLogger.Error("failed to set write buffer size", zap.Error(err))
				}
				tcpConn.SetNoDelay(true)
			}

			// Check if the IP address is banned.
			ip := GetIP(conn.RemoteAddr())
			_, banned := ipBlacklist[ip]
			if banned {
				securityLogger.Info("refused connection of banned IP address", zap.String("ip", ip))
				conn.Close()
				continue
			}

			connection := AddConnection(conn, t)
			connection.Logger().Debug("accepted connection")
			startGoroutines(connection)
		}
	}
}

func generateNextConnId(c net.Conn, maxConnId uint32) {
	if GlobalSettings.Development {
		atomic.AddUint32(&nextConnectionId, 1)
		if nextConnectionId >= maxConnId {
			// For now, we don't consider re-using the ConnectionId. Even if there are 100 incoming connections per sec, channeld can run over a year.
			rootLogger.Panic("connectionId reached the limit", zap.Uint32("maxConnId", maxConnId))
		}
	} else {
		// In non-dev mode, hash the (remote address + timestamp) to get a less guessable ID
		hash := HashString(c.RemoteAddr().String())
		hash = hash ^ uint32(time.Now().UnixNano())
		nextConnectionId = hash & maxConnId
	}
}

// NOT goroutine-safe. NEVER call AddConnection in different goroutines.
func AddConnection(c net.Conn, t channeldpb.ConnectionType) *Connection {
	var readerSize int
	// var writerSize int
	if t == channeldpb.ConnectionType_SERVER {
		readerSize = GlobalSettings.ServerReadBufferSize
		// writerSize = GlobalSettings.ServerWriteBufferSize
	} else if t == channeldpb.ConnectionType_CLIENT {
		readerSize = GlobalSettings.ClientReadBufferSize
		// writerSize = GlobalSettings.ClientWriteBufferSize
	} else {
		rootLogger.Panic("invalid connection type", zap.Int32("connType", int32(t)))
	}
	if readerSize < MaxPacketSize+PacketHeaderSize {
		readerSize = MaxPacketSize + PacketHeaderSize
	}
	maxConnId := uint32(1)<<GlobalSettings.MaxConnectionIdBits - 1

	for tries := 0; ; tries++ {
		generateNextConnId(c, maxConnId)
		if _, exists := allConnections.Load(ConnectionId(nextConnectionId)); !exists {
			break
		}

		rootLogger.Warn("there's a same connId existing, will try to generate a new one", zap.Uint32("connId", nextConnectionId))
		if tries >= 100 {
			rootLogger.Panic("could not find non-duplicate connId")
		}
	}

	connection := &Connection{
		id:              ConnectionId(nextConnectionId),
		connectionType:  t,
		compressionType: channeldpb.CompressionType_NO_COMPRESSION,
		conn:            c,
		readBuffer:      make([]byte, readerSize),
		readPos:         0,
		// reader:    bufio.NewReaderSize(c, readerSize),
		// writer:    bufio.NewWriterSize(c, writerSize),
		sender:               &queuedMessagePackSender{},
		sendQueue:            make(chan *channeldpb.MessagePack, 128),
		fsmDisallowedCounter: 0,
		logger: &Logger{rootLogger.With(
			zap.String("connType", t.String()),
			zap.Uint32("connId", nextConnectionId),
		)},
		state:                ConnectionState_UNAUTHENTICATED,
		connTime:             time.Now(),
		closeHandlers:        make([]func(), 0),
		spatialSubscriptions: xsync.NewTypedMapOf[common.ChannelId, *channeldpb.ChannelSubscriptionOptions](UintIdHasher[common.ChannelId]()),
	}

	if connection.isPacketRecordingEnabled() {
		connection.replaySession = &replaypb.ReplaySession{
			Packets: make([]*replaypb.ReplayPacket, 0, 1024),
		}
	}

	switch t {
	case channeldpb.ConnectionType_SERVER:
		if serverFsm != nil {
			// IMPORTANT: always make a value copy
			fsm := *serverFsm
			connection.fsm = &fsm
		}
	case channeldpb.ConnectionType_CLIENT:
		if clientFsm != nil {
			// IMPORTANT: always make a value copy
			fsm := *clientFsm
			connection.fsm = &fsm
		}
	}

	if connection.fsm == nil {
		rootLogger.Panic("cannot set the FSM for connection", zap.String("connType", t.String()))
	}

	allConnections.Store(connection.id, connection)

	if GlobalSettings.ConnectionAuthTimeoutMs > 0 {
		unauthenticatedConnections.Store(connection.id, connection)
	}

	connectionNum.WithLabelValues(t.String()).Inc()

	return connection
}

func (c *Connection) AddCloseHandler(handlerFunc func()) {
	c.closeHandlers = append(c.closeHandlers, handlerFunc)
}

func (c *Connection) Close() {
	defer func() {
		recover()
	}()
	if c.IsClosing() {
		c.Logger().Debug("connection is already closed")
		return
	}

	if c.isPacketRecordingEnabled() {
		c.persistReplaySession()
	}

	for _, handlerFunc := range c.closeHandlers {
		handlerFunc()
	}

	atomic.StoreInt32(&c.state, ConnectionState_CLOSING)
	c.conn.Close()
	close(c.sendQueue)
	allConnections.Delete(c.id)
	unauthenticatedConnections.Delete(c.id)

	c.Logger().Info("closed connection")
	connectionNum.WithLabelValues(c.connectionType.String()).Dec()
}

func (c *Connection) IsClosing() bool {
	return c.state > ConnectionState_AUTHENTICATED
}

func (c *Connection) receive() {
	// Read all bytes into the buffer at once
	readPtr := c.readBuffer[c.readPos:]
	bytesRead, err := c.conn.Read(readPtr)
	if err != nil {
		switch err := err.(type) {
		case *net.OpError:
			c.Logger().Warn("read bytes",
				zap.String("op", err.Op),
				zap.String("remoteAddr", c.conn.RemoteAddr().String()),
				zap.Error(err),
			)
		case *websocket.CloseError:
			c.Logger().Info("disconnected",
				zap.String("remoteAddr", c.conn.RemoteAddr().String()),
			)
		}

		if err == io.EOF {
			c.Logger().Info("disconnected",
				zap.String("remoteAddr", c.conn.RemoteAddr().String()),
			)
		}
		c.Close()
		return
	}
	c.readPos += bytesRead
	if c.readPos < PacketHeaderSize {
		// Unfinished header
		fragmentedPacketCount.WithLabelValues(c.connectionType.String()).Inc()
		return
	}

	bufPos := 0
	for bufPos = 0; bufPos < c.readPos; {
		if c.readPacket(&bufPos) == nil {
			break
		}
		if bufPos < c.readPos {
			combinedPacketCount.WithLabelValues(c.connectionType.String()).Inc()
		}
	}

	if c.IsClosing() {
		return
	}

	if bufPos < c.readPos {
		// Move unhandled content to the front
		copy(c.readBuffer, c.readBuffer[bufPos:c.readPos])
	}

<<<<<<< HEAD
	// Move read position
	c.readPos -= bufPos
}

func readSize(tag []byte) int {
	if tag[0] != 67 || tag[1] != 72 {
		return 0
	}

	size := int(tag[3]) | int(tag[2])<<8

	return size
=======
	*/
	bufPos := 0
	for bufPos = 0; bufPos < c.readPos; {
		packet, err := c.readPacket(&bufPos)
		// there's a wire format error, close the connection to give a quick feedback to the other end.
		if err != nil {
			c.Close()
			return

		}
		// all fully received packets are handled
		if packet == nil {
			break
		}

		combinedPacketCount.WithLabelValues(c.connectionType.String()).Inc()
	}

	//move unhandled content to the front
	if bufPos < c.readPos {
		copy(c.readBuffer, c.readBuffer[bufPos:c.readPos])
	}

	// Reset read position
	c.readPos = c.readPos - bufPos
>>>>>>> 143aaa6b
}

func (c *Connection) readPacket(bufPos *int) (*channeldpb.Packet, error) {
	tag := c.readBuffer[*bufPos : *bufPos+PacketHeaderSize]
<<<<<<< HEAD

	packetSize := readSize(tag)
	if packetSize == 0 {
		c.readPos = 0
		connectionClosed.WithLabelValues(c.connectionType.String()).Inc()
		c.Logger().Warn("invalid tag, the connection will be closed",
			zap.Binary("tag", tag),
		)
		c.Close()
		return nil
	}

	if packetSize > MaxPacketSize {
		c.readPos = 0
		connectionClosed.WithLabelValues(c.connectionType.String()).Inc()
		c.Logger().Warn("packet size exceeds the limit, the connection will be closed", zap.Int("packetSize", packetSize), zap.Int("bufferSize", len(c.readBuffer)))
		c.Close()
		return nil
=======
	if tag[0] != 67 {
		connectionClosed.WithLabelValues(c.connectionType.String()).Inc()
		c.Logger().Warn("invalid tag, the connection will be closed",
			zap.ByteString("tag", tag),
		)
		return nil, errors.New("invlaid tag")
	}

	packetSize := int(tag[3])
	if tag[1] != 72 {
		packetSize = packetSize | int(tag[1])<<16 | int(tag[2])<<8
	} else if tag[2] != 78 {
		packetSize = packetSize | int(tag[2])<<8
	}
	if packetSize > int(MaxPacketSize) {
		connectionClosed.WithLabelValues(c.connectionType.String()).Inc()
		c.Logger().Warn("packet size exceeds the read buffer, the connection will be closed", zap.Int("packetSize", packetSize), zap.Int("bufferSize", len(c.readBuffer)))
		return nil, errors.New("packetSize too large")
>>>>>>> 143aaa6b
	}

	fullSize := PacketHeaderSize + packetSize

	if c.readPos < *bufPos+fullSize {
		// Unfinished packet
<<<<<<< HEAD
		fragmentedPacketCount.WithLabelValues(c.connectionType.String()).Inc()
		// this is a normal case, turn off the logs
		//c.Logger().Info("read part of package", zap.Int("readpos", c.readPos), zap.Int("full size", fullSize))
		return nil
=======

		fragmentedPacketCount.WithLabelValues(c.connectionType.String()).Inc()
		// this is a normal case, turn off the logs
		//c.Logger().Info("read part of package", zap.Int("readpos", c.readPos), zap.Int("full size", fullSize))
		return nil, nil
>>>>>>> 143aaa6b
	}

	bytes := c.readBuffer[*bufPos+PacketHeaderSize : *bufPos+fullSize]

	bytesReceived.WithLabelValues(c.connectionType.String()).Add(float64(fullSize))

	// Apply the decompression from the 5th byte in the header
	ct := tag[4]
	_, valid := channeldpb.CompressionType_name[int32(ct)]
	if valid && ct != 0 {
		c.compressionType = channeldpb.CompressionType(ct)
		if c.compressionType == channeldpb.CompressionType_SNAPPY {
			len, err := snappy.DecodedLen(bytes)
			if err != nil {
				c.Logger().Error("snappy.DecodedLen", zap.Error(err))
				return nil, err

			}
			dst := make([]byte, len)
			bytes, err = snappy.Decode(dst, bytes)
			if err != nil {
				c.Logger().Error("snappy.Decode", zap.Error(err))
				return nil, err

			}
		}
	}

	var p channeldpb.Packet
	if err := proto.Unmarshal(bytes, &p); err != nil {
<<<<<<< HEAD
		c.Logger().Error("failed to unmarshall packet, the connection will be closed", zap.Error(err),
			zap.Uint32("size", uint32(packetSize)),
			zap.Binary("tag", tag),
		)
		//if c.connectionType == channeldpb.ConnectionType_CLIENT {
		connectionClosed.WithLabelValues(c.connectionType.String()).Inc()
		c.Close()
		/*
			} else {
				// Drop the packet sent from server
				*bufPos += fullSize
			}
		*/
		return nil
=======
		c.Logger().Error("unmarshalling packet", zap.Error(err))
		return nil, nil
>>>>>>> 143aaa6b
	}

	packetReceived.WithLabelValues(c.connectionType.String()).Inc()

	if c.isPacketRecordingEnabled() {
		c.recordPacket(&p)
	}

	for _, mp := range p.Messages {
		c.receiveMessage(mp)
	}

	*bufPos += fullSize
<<<<<<< HEAD
	return &p
=======
	return &p, nil
>>>>>>> 143aaa6b
}

func (c *Connection) isPacketRecordingEnabled() bool {
	return c.connectionType == channeldpb.ConnectionType_CLIENT && GlobalSettings.EnableRecordPacket
}

func (c *Connection) receiveMessage(mp *channeldpb.MessagePack) {
	channel := GetChannel(common.ChannelId(mp.ChannelId))
	if channel == nil {
		c.Logger().Warn("can't find channel",
			zap.Uint32("channelId", mp.ChannelId),
			zap.Uint32("msgType", mp.MsgType),
		)
		return
	}

	entry := MessageMap[channeldpb.MessageType(mp.MsgType)]
	if entry == nil && mp.MsgType < uint32(channeldpb.MessageType_USER_SPACE_START) {
		c.Logger().Error("undefined message type", zap.Uint32("msgType", mp.MsgType))
		return
	}

	if !c.fsm.IsAllowed(mp.MsgType) {
		Event_FsmDisallowed.Broadcast(c)
		c.Logger().Warn("message is not allowed for current state",
			zap.Uint32("msgType", mp.MsgType),
			zap.String("connState", c.fsm.CurrentState().Name),
		)
		return
	}

	var msg common.Message
	var handler MessageHandlerFunc
	if mp.MsgType >= uint32(channeldpb.MessageType_USER_SPACE_START) && entry == nil {
		// client -> channeld -> server
		if c.connectionType == channeldpb.ConnectionType_CLIENT {
			// User-space message without handler won't be deserialized.
			msg = &channeldpb.ServerForwardMessage{ClientConnId: uint32(c.id), Payload: mp.MsgBody}
			handler = handleClientToServerUserMessage
		} else {
			// server -> channeld -> client/server
			msg = &channeldpb.ServerForwardMessage{}
			err := proto.Unmarshal(mp.MsgBody, msg)
			if err != nil {
				c.Logger().Error("unmarshalling ServerForwardMessage", zap.Error(err))
				return
			}
			handler = HandleServerToClientUserMessage
		}
	} else {
		handler = entry.handler
		// Always make a clone!
		msg = proto.Clone(entry.msg)
		err := proto.Unmarshal(mp.MsgBody, msg)
		if err != nil {
			c.Logger().Error("unmarshalling message", zap.Error(err))
			return
		}
	}

	c.fsm.OnReceived(mp.MsgType)

	channel.PutMessage(msg, handler, c, mp)

	c.Logger().VeryVerbose("received message", zap.Uint32("msgType", mp.MsgType), zap.Int("size", len(mp.MsgBody)))
	//c.Logger().Debug("received message", zap.Uint32("msgType", mp.MsgType), zap.Int("size", len(mp.MsgBody)))

	msgReceived.WithLabelValues(c.connectionType.String()).Inc() /*.WithLabelValues(
		strconv.FormatUint(uint64(p.ChannelId), 10),
		strconv.FormatUint(uint64(p.MsgType), 10),
	)*/
}

func (c *Connection) Send(ctx MessageContext) {
	if c.IsClosing() {
		return
	}

	c.sender.Send(c, ctx)
}

// Should NOT be called outside the flush goroutine!
func (c *Connection) flush() {
	if len(c.sendQueue) == 0 {
		return
	}

	p := channeldpb.Packet{Messages: make([]*channeldpb.MessagePack, 0, len(c.sendQueue))}
	size := 0

	// For now we don't limit the message numbers per packet
	for len(c.sendQueue) > 0 {
		mp := <-c.sendQueue
		p.Messages = append(p.Messages, mp)
		size = proto.Size(&p)
		if size > MaxPacketSize {
			c.Logger().Info("packet is going to be oversized",
				zap.Int("packetSize", size),
				zap.Uint32("msgType", uint32(mp.MsgType)),
				zap.Int("msgSize", len(mp.MsgBody)),
				zap.Int("msgNum", len(p.Messages)),
				zap.Int("msgInQueue", len(c.sendQueue)),
			)

			// Revert adding the message that causes the oversize
			p.Messages = p.Messages[:len(p.Messages)-1]

			// Put the message back to the queue
			// FIXME: order may matter
			c.sendQueue <- mp
			break
		}

		c.Logger().VeryVerbose("sent message", zap.Uint32("msgType", uint32(mp.MsgType)), zap.Int("size", len(mp.MsgBody)))

		msgSent.WithLabelValues(c.connectionType.String()).Inc() /*.WithLabelValues(
			strconv.FormatUint(uint64(e.Channel.id), 10),
			strconv.FormatUint(uint64(e.MsgType), 10),
		)*/
	}

	bytes, err := proto.Marshal(&p)
	if err != nil {
		c.Logger().Error("failed to marshal packet", zap.Error(err))
		return
	}

	// Apply the compression
	if c.compressionType == channeldpb.CompressionType_SNAPPY {
		dst := make([]byte, snappy.MaxEncodedLen(len(bytes)))
		bytes = snappy.Encode(dst, bytes)
	}

	// 'CHNL' in ASCII
	tag := []byte{67, 72, 78, 76, byte(c.compressionType)}
	len := len(bytes)
	tag[3] = byte(len & 0xff)
	tag[2] = byte((len >> 8) & 0xff)
	if len > MaxPacketSize {
		// Should never happen, but log it just in case
		c.Logger().Error("packet is oversized", zap.Int("size", len))
		return
	}

	/* Avoid writing multple times. With WebSocket, every Write() sends a message.
	writer.Write(tag)
	*/
	bytes = append(tag, bytes...)
	/*
		_, err = c.writer.Write(bytes)
		if err != nil {
			c.Logger().Error("error writing packet", zap.Error(err))
			return
		}

		c.writer.Flush()
	*/
	len, err = c.conn.Write(bytes)
	if err != nil {
		c.Logger().Error("error writing packet", zap.Error(err))
	}

	packetSent.WithLabelValues(c.connectionType.String()).Inc()
	bytesSent.WithLabelValues(c.connectionType.String()).Add(float64(len))
}

func (c *Connection) Disconnect() error {
	return c.conn.Close()
}

func (c *Connection) Id() ConnectionId {
	return c.id
}

func (c *Connection) GetConnectionType() channeldpb.ConnectionType {
	return c.connectionType
}

func (c *Connection) OnAuthenticated(pit string) {
	if c.IsClosing() {
		return
	}

	atomic.StoreInt32(&c.state, ConnectionState_AUTHENTICATED)

	unauthenticatedConnections.Delete(c.id)

	c.pit = pit

	if !c.fsm.MoveToNextState() {
		c.Logger().Error("no state found after the authenticated state")
	}
}

func (c *Connection) String() string {
	return fmt.Sprintf("Connection(%s %d %s)", c.connectionType, c.id, c.fsm.CurrentState().Name)
}

func (c *Connection) Logger() *Logger {
	return c.logger
}

func (c *Connection) RemoteAddr() net.Addr {
	/* The address should still be available even after the connection is closed.
	 * In this way, the anit-DDoS can save the address to the blacklist.
	if c.IsClosing() {
		return nil
	}
	*/
	return c.conn.RemoteAddr()
}

func (c *Connection) recordPacket(p *channeldpb.Packet) {

	recordedPacket := &channeldpb.Packet{
		Messages: make([]*channeldpb.MessagePack, 0, len(p.Messages)),
	}
	proto.Merge(recordedPacket, p)

	c.replaySession.Packets = append(c.replaySession.Packets, &replaypb.ReplayPacket{
		OffsetTime: time.Now().UnixNano(),
		Packet:     recordedPacket,
	})
}

func (c *Connection) persistReplaySession() {

	var prevPacketTime int64
	if len(c.replaySession.Packets) > 0 {
		prevPacketTime = c.replaySession.Packets[0].OffsetTime
	} else {
		c.Logger().Error("replay session is empty")
		return
	}

	for _, packet := range c.replaySession.Packets {
		t := packet.OffsetTime
		packet.OffsetTime -= prevPacketTime
		prevPacketTime = t
	}

	data, err := proto.Marshal(c.replaySession)
	if err != nil {
		c.Logger().Error("failed to marshal replay session", zap.Error(err))
		return
	}

	var dir string
	if GlobalSettings.ReplaySessionPersistenceDir != "" {
		dir = GlobalSettings.ReplaySessionPersistenceDir
	} else {
		dir = "replays"
	}

	_, err = os.Stat(dir)
	if err == nil || !os.IsExist(err) {
		os.MkdirAll(dir, 0777)
	}

	path := filepath.Join(dir, fmt.Sprintf("session_%d_%s.cpr", c.id, time.Now().Local().Format("06-01-02_15-04-03")))
	err = os.WriteFile(path, data, 0777)
	if err != nil {
		c.Logger().Error("failed to write replay session to location", zap.Error(err))
	}

}
<|MERGE_RESOLUTION|>--- conflicted
+++ resolved
@@ -1,847 +1,776 @@
-package channeld
-
-import (
-	"errors"
-	"fmt"
-	"io"
-	"net"
-	"os"
-	"path/filepath"
-	"sync/atomic"
-	"time"
-
-	"github.com/golang/snappy"
-	"github.com/gorilla/websocket"
-	"github.com/metaworking/channeld/pkg/channeldpb"
-	"github.com/metaworking/channeld/pkg/common"
-	"github.com/metaworking/channeld/pkg/fsm"
-	"github.com/metaworking/channeld/pkg/replaypb"
-	"github.com/puzpuzpuz/xsync/v2"
-	"github.com/xtaci/kcp-go"
-	"go.uber.org/zap"
-	"google.golang.org/protobuf/proto"
-)
-
-type ConnectionId uint32
-
-const MaxPacketSize int = 0x00ffff
-const PacketHeaderSize int = 5
-
-//type ConnectionState int32
-
-const (
-	ConnectionState_UNAUTHENTICATED int32 = 0
-	ConnectionState_AUTHENTICATED   int32 = 1
-	ConnectionState_CLOSING         int32 = 2
-)
-
-// Add an interface before the underlying network layer for the test purpose.
-type MessageSender interface {
-	Send(c *Connection, ctx MessageContext) //(c *Connection, channelId ChannelId, msgType channeldpb.MessageType, msg Message)
-}
-
-/*
-type queuedMessageCtxSender struct {
-	MessageSender
-}
-
-func (s *queuedMessageCtxSender) Send(c *Connection, ctx MessageContext) {
-	c.sendQueue <- ctx
-}
-*/
-
-type queuedMessagePackSender struct {
-	MessageSender
-}
-
-func (s *queuedMessagePackSender) Send(c *Connection, ctx MessageContext) {
-	msgBody, err := proto.Marshal(ctx.Msg)
-	if err != nil {
-		c.logger.Error("failed to marshal message", zap.Error(err), zap.Uint32("msgType", uint32(ctx.MsgType)))
-		return
-	}
-
-	c.sendQueue <- &channeldpb.MessagePack{
-		ChannelId: ctx.ChannelId,
-		Broadcast: ctx.Broadcast,
-		StubId:    ctx.StubId,
-		MsgType:   uint32(ctx.MsgType),
-		MsgBody:   msgBody,
-	}
-}
-
-type Connection struct {
-	ConnectionInChannel
-	id              ConnectionId
-	connectionType  channeldpb.ConnectionType
-	compressionType channeldpb.CompressionType
-	conn            net.Conn
-	readBuffer      []byte
-	readPos         int
-	// reader          *bufio.Reader
-	// writer          *bufio.Writer
-	sender               MessageSender
-	sendQueue            chan *channeldpb.MessagePack //MessageContext
-	pit                  string
-	fsm                  *fsm.FiniteStateMachine
-	fsmDisallowedCounter int
-	logger               *Logger
-	state                int32 // Don't put the connection state into the FSM as 1) the FSM's states are user-defined. 2) the FSM is not goroutine-safe.
-	connTime             time.Time
-	closeHandlers        []func()
-	replaySession        *replaypb.ReplaySession
-	spatialSubscriptions *xsync.MapOf[common.ChannelId, *channeldpb.ChannelSubscriptionOptions]
-}
-
-var allConnections *xsync.MapOf[ConnectionId, *Connection]
-var nextConnectionId uint32 = 0
-var serverFsm *fsm.FiniteStateMachine
-var clientFsm *fsm.FiniteStateMachine
-
-func InitConnections(serverFsmPath string, clientFsmPath string) {
-	if allConnections != nil {
-		return
-	}
-
-	allConnections = xsync.NewTypedMapOf[ConnectionId, *Connection](UintIdHasher[ConnectionId]())
-
-	bytes, err := os.ReadFile(serverFsmPath)
-	if err == nil {
-		serverFsm, err = fsm.Load(bytes)
-	}
-	if err != nil {
-		rootLogger.Panic("failed to read server FSM",
-			zap.Error(err),
-		)
-	} else {
-		rootLogger.Info("loaded server FSM",
-			zap.String("path", serverFsmPath),
-			zap.String("currentState", serverFsm.CurrentState().Name),
-		)
-	}
-
-	bytes, err = os.ReadFile(clientFsmPath)
-	if err == nil {
-		clientFsm, err = fsm.Load(bytes)
-	}
-	if err != nil {
-		rootLogger.Panic("failed to read client FSM", zap.Error(err))
-	} else {
-		rootLogger.Info("loaded client FSM",
-			zap.String("path", clientFsmPath),
-			zap.String("currentState", clientFsm.CurrentState().Name),
-		)
-	}
-}
-
-func GetConnection(id ConnectionId) *Connection {
-	c, ok := allConnections.Load(id)
-	if ok {
-		if c.IsClosing() {
-			return nil
-		}
-		return c
-	} else {
-		return nil
-	}
-}
-
-func startGoroutines(connection *Connection) {
-	// receive goroutine
-	go func() {
-		for !connection.IsClosing() {
-			connection.receive()
-		}
-	}()
-
-	// tick & flush goroutine
-	go func() {
-		for !connection.IsClosing() {
-			connection.flush()
-			time.Sleep(time.Millisecond)
-		}
-	}()
-}
-
-func StartListening(t channeldpb.ConnectionType, network string, address string) {
-	rootLogger.Info("start listenning",
-		zap.String("connType", t.String()),
-		zap.String("network", network),
-		zap.String("address", address),
-	)
-
-	var listener net.Listener
-	var err error
-	switch network {
-	case "ws", "websocket":
-		startWebSocketServer(t, address)
-		return
-	case "kcp":
-		listener, err = kcp.Listen(address)
-	default:
-		listener, err = net.Listen(network, address)
-	}
-
-	if err != nil {
-		rootLogger.Panic("failed to listen", zap.Error(err))
-		return
-	}
-
-	defer listener.Close()
-
-	for {
-		conn, err := listener.Accept()
-		if err != nil {
-			rootLogger.Error("failed to accept connection", zap.Error(err))
-		} else {
-			if network == "tcp" {
-				tcpConn := conn.(*net.TCPConn)
-				if err := tcpConn.SetReadBuffer(0x0fffff); err != nil {
-					rootLogger.Error("failed to set read buffer size", zap.Error(err))
-				}
-				if err := tcpConn.SetWriteBuffer(0x0fffff); err != nil {
-					rootLogger.Error("failed to set write buffer size", zap.Error(err))
-				}
-				tcpConn.SetNoDelay(true)
-			}
-
-			// Check if the IP address is banned.
-			ip := GetIP(conn.RemoteAddr())
-			_, banned := ipBlacklist[ip]
-			if banned {
-				securityLogger.Info("refused connection of banned IP address", zap.String("ip", ip))
-				conn.Close()
-				continue
-			}
-
-			connection := AddConnection(conn, t)
-			connection.Logger().Debug("accepted connection")
-			startGoroutines(connection)
-		}
-	}
-}
-
-func generateNextConnId(c net.Conn, maxConnId uint32) {
-	if GlobalSettings.Development {
-		atomic.AddUint32(&nextConnectionId, 1)
-		if nextConnectionId >= maxConnId {
-			// For now, we don't consider re-using the ConnectionId. Even if there are 100 incoming connections per sec, channeld can run over a year.
-			rootLogger.Panic("connectionId reached the limit", zap.Uint32("maxConnId", maxConnId))
-		}
-	} else {
-		// In non-dev mode, hash the (remote address + timestamp) to get a less guessable ID
-		hash := HashString(c.RemoteAddr().String())
-		hash = hash ^ uint32(time.Now().UnixNano())
-		nextConnectionId = hash & maxConnId
-	}
-}
-
-// NOT goroutine-safe. NEVER call AddConnection in different goroutines.
-func AddConnection(c net.Conn, t channeldpb.ConnectionType) *Connection {
-	var readerSize int
-	// var writerSize int
-	if t == channeldpb.ConnectionType_SERVER {
-		readerSize = GlobalSettings.ServerReadBufferSize
-		// writerSize = GlobalSettings.ServerWriteBufferSize
-	} else if t == channeldpb.ConnectionType_CLIENT {
-		readerSize = GlobalSettings.ClientReadBufferSize
-		// writerSize = GlobalSettings.ClientWriteBufferSize
-	} else {
-		rootLogger.Panic("invalid connection type", zap.Int32("connType", int32(t)))
-	}
-	if readerSize < MaxPacketSize+PacketHeaderSize {
-		readerSize = MaxPacketSize + PacketHeaderSize
-	}
-	maxConnId := uint32(1)<<GlobalSettings.MaxConnectionIdBits - 1
-
-	for tries := 0; ; tries++ {
-		generateNextConnId(c, maxConnId)
-		if _, exists := allConnections.Load(ConnectionId(nextConnectionId)); !exists {
-			break
-		}
-
-		rootLogger.Warn("there's a same connId existing, will try to generate a new one", zap.Uint32("connId", nextConnectionId))
-		if tries >= 100 {
-			rootLogger.Panic("could not find non-duplicate connId")
-		}
-	}
-
-	connection := &Connection{
-		id:              ConnectionId(nextConnectionId),
-		connectionType:  t,
-		compressionType: channeldpb.CompressionType_NO_COMPRESSION,
-		conn:            c,
-		readBuffer:      make([]byte, readerSize),
-		readPos:         0,
-		// reader:    bufio.NewReaderSize(c, readerSize),
-		// writer:    bufio.NewWriterSize(c, writerSize),
-		sender:               &queuedMessagePackSender{},
-		sendQueue:            make(chan *channeldpb.MessagePack, 128),
-		fsmDisallowedCounter: 0,
-		logger: &Logger{rootLogger.With(
-			zap.String("connType", t.String()),
-			zap.Uint32("connId", nextConnectionId),
-		)},
-		state:                ConnectionState_UNAUTHENTICATED,
-		connTime:             time.Now(),
-		closeHandlers:        make([]func(), 0),
-		spatialSubscriptions: xsync.NewTypedMapOf[common.ChannelId, *channeldpb.ChannelSubscriptionOptions](UintIdHasher[common.ChannelId]()),
-	}
-
-	if connection.isPacketRecordingEnabled() {
-		connection.replaySession = &replaypb.ReplaySession{
-			Packets: make([]*replaypb.ReplayPacket, 0, 1024),
-		}
-	}
-
-	switch t {
-	case channeldpb.ConnectionType_SERVER:
-		if serverFsm != nil {
-			// IMPORTANT: always make a value copy
-			fsm := *serverFsm
-			connection.fsm = &fsm
-		}
-	case channeldpb.ConnectionType_CLIENT:
-		if clientFsm != nil {
-			// IMPORTANT: always make a value copy
-			fsm := *clientFsm
-			connection.fsm = &fsm
-		}
-	}
-
-	if connection.fsm == nil {
-		rootLogger.Panic("cannot set the FSM for connection", zap.String("connType", t.String()))
-	}
-
-	allConnections.Store(connection.id, connection)
-
-	if GlobalSettings.ConnectionAuthTimeoutMs > 0 {
-		unauthenticatedConnections.Store(connection.id, connection)
-	}
-
-	connectionNum.WithLabelValues(t.String()).Inc()
-
-	return connection
-}
-
-func (c *Connection) AddCloseHandler(handlerFunc func()) {
-	c.closeHandlers = append(c.closeHandlers, handlerFunc)
-}
-
-func (c *Connection) Close() {
-	defer func() {
-		recover()
-	}()
-	if c.IsClosing() {
-		c.Logger().Debug("connection is already closed")
-		return
-	}
-
-	if c.isPacketRecordingEnabled() {
-		c.persistReplaySession()
-	}
-
-	for _, handlerFunc := range c.closeHandlers {
-		handlerFunc()
-	}
-
-	atomic.StoreInt32(&c.state, ConnectionState_CLOSING)
-	c.conn.Close()
-	close(c.sendQueue)
-	allConnections.Delete(c.id)
-	unauthenticatedConnections.Delete(c.id)
-
-	c.Logger().Info("closed connection")
-	connectionNum.WithLabelValues(c.connectionType.String()).Dec()
-}
-
-func (c *Connection) IsClosing() bool {
-	return c.state > ConnectionState_AUTHENTICATED
-}
-
-func (c *Connection) receive() {
-	// Read all bytes into the buffer at once
-	readPtr := c.readBuffer[c.readPos:]
-	bytesRead, err := c.conn.Read(readPtr)
-	if err != nil {
-		switch err := err.(type) {
-		case *net.OpError:
-			c.Logger().Warn("read bytes",
-				zap.String("op", err.Op),
-				zap.String("remoteAddr", c.conn.RemoteAddr().String()),
-				zap.Error(err),
-			)
-		case *websocket.CloseError:
-			c.Logger().Info("disconnected",
-				zap.String("remoteAddr", c.conn.RemoteAddr().String()),
-			)
-		}
-
-		if err == io.EOF {
-			c.Logger().Info("disconnected",
-				zap.String("remoteAddr", c.conn.RemoteAddr().String()),
-			)
-		}
-		c.Close()
-		return
-	}
-	c.readPos += bytesRead
-	if c.readPos < PacketHeaderSize {
-		// Unfinished header
-		fragmentedPacketCount.WithLabelValues(c.connectionType.String()).Inc()
-		return
-	}
-
-	bufPos := 0
-	for bufPos = 0; bufPos < c.readPos; {
-		if c.readPacket(&bufPos) == nil {
-			break
-		}
-		if bufPos < c.readPos {
-			combinedPacketCount.WithLabelValues(c.connectionType.String()).Inc()
-		}
-	}
-
-	if c.IsClosing() {
-		return
-	}
-
-	if bufPos < c.readPos {
-		// Move unhandled content to the front
-		copy(c.readBuffer, c.readBuffer[bufPos:c.readPos])
-	}
-
-<<<<<<< HEAD
-	// Move read position
-	c.readPos -= bufPos
-}
-
-func readSize(tag []byte) int {
-	if tag[0] != 67 || tag[1] != 72 {
-		return 0
-	}
-
-	size := int(tag[3]) | int(tag[2])<<8
-
-	return size
-=======
-	*/
-	bufPos := 0
-	for bufPos = 0; bufPos < c.readPos; {
-		packet, err := c.readPacket(&bufPos)
-		// there's a wire format error, close the connection to give a quick feedback to the other end.
-		if err != nil {
-			c.Close()
-			return
-
-		}
-		// all fully received packets are handled
-		if packet == nil {
-			break
-		}
-
-		combinedPacketCount.WithLabelValues(c.connectionType.String()).Inc()
-	}
-
-	//move unhandled content to the front
-	if bufPos < c.readPos {
-		copy(c.readBuffer, c.readBuffer[bufPos:c.readPos])
-	}
-
-	// Reset read position
-	c.readPos = c.readPos - bufPos
->>>>>>> 143aaa6b
-}
-
-func (c *Connection) readPacket(bufPos *int) (*channeldpb.Packet, error) {
-	tag := c.readBuffer[*bufPos : *bufPos+PacketHeaderSize]
-<<<<<<< HEAD
-
-	packetSize := readSize(tag)
-	if packetSize == 0 {
-		c.readPos = 0
-		connectionClosed.WithLabelValues(c.connectionType.String()).Inc()
-		c.Logger().Warn("invalid tag, the connection will be closed",
-			zap.Binary("tag", tag),
-		)
-		c.Close()
-		return nil
-	}
-
-	if packetSize > MaxPacketSize {
-		c.readPos = 0
-		connectionClosed.WithLabelValues(c.connectionType.String()).Inc()
-		c.Logger().Warn("packet size exceeds the limit, the connection will be closed", zap.Int("packetSize", packetSize), zap.Int("bufferSize", len(c.readBuffer)))
-		c.Close()
-		return nil
-=======
-	if tag[0] != 67 {
-		connectionClosed.WithLabelValues(c.connectionType.String()).Inc()
-		c.Logger().Warn("invalid tag, the connection will be closed",
-			zap.ByteString("tag", tag),
-		)
-		return nil, errors.New("invlaid tag")
-	}
-
-	packetSize := int(tag[3])
-	if tag[1] != 72 {
-		packetSize = packetSize | int(tag[1])<<16 | int(tag[2])<<8
-	} else if tag[2] != 78 {
-		packetSize = packetSize | int(tag[2])<<8
-	}
-	if packetSize > int(MaxPacketSize) {
-		connectionClosed.WithLabelValues(c.connectionType.String()).Inc()
-		c.Logger().Warn("packet size exceeds the read buffer, the connection will be closed", zap.Int("packetSize", packetSize), zap.Int("bufferSize", len(c.readBuffer)))
-		return nil, errors.New("packetSize too large")
->>>>>>> 143aaa6b
-	}
-
-	fullSize := PacketHeaderSize + packetSize
-
-	if c.readPos < *bufPos+fullSize {
-		// Unfinished packet
-<<<<<<< HEAD
-		fragmentedPacketCount.WithLabelValues(c.connectionType.String()).Inc()
-		// this is a normal case, turn off the logs
-		//c.Logger().Info("read part of package", zap.Int("readpos", c.readPos), zap.Int("full size", fullSize))
-		return nil
-=======
-
-		fragmentedPacketCount.WithLabelValues(c.connectionType.String()).Inc()
-		// this is a normal case, turn off the logs
-		//c.Logger().Info("read part of package", zap.Int("readpos", c.readPos), zap.Int("full size", fullSize))
-		return nil, nil
->>>>>>> 143aaa6b
-	}
-
-	bytes := c.readBuffer[*bufPos+PacketHeaderSize : *bufPos+fullSize]
-
-	bytesReceived.WithLabelValues(c.connectionType.String()).Add(float64(fullSize))
-
-	// Apply the decompression from the 5th byte in the header
-	ct := tag[4]
-	_, valid := channeldpb.CompressionType_name[int32(ct)]
-	if valid && ct != 0 {
-		c.compressionType = channeldpb.CompressionType(ct)
-		if c.compressionType == channeldpb.CompressionType_SNAPPY {
-			len, err := snappy.DecodedLen(bytes)
-			if err != nil {
-				c.Logger().Error("snappy.DecodedLen", zap.Error(err))
-				return nil, err
-
-			}
-			dst := make([]byte, len)
-			bytes, err = snappy.Decode(dst, bytes)
-			if err != nil {
-				c.Logger().Error("snappy.Decode", zap.Error(err))
-				return nil, err
-
-			}
-		}
-	}
-
-	var p channeldpb.Packet
-	if err := proto.Unmarshal(bytes, &p); err != nil {
-<<<<<<< HEAD
-		c.Logger().Error("failed to unmarshall packet, the connection will be closed", zap.Error(err),
-			zap.Uint32("size", uint32(packetSize)),
-			zap.Binary("tag", tag),
-		)
-		//if c.connectionType == channeldpb.ConnectionType_CLIENT {
-		connectionClosed.WithLabelValues(c.connectionType.String()).Inc()
-		c.Close()
-		/*
-			} else {
-				// Drop the packet sent from server
-				*bufPos += fullSize
-			}
-		*/
-		return nil
-=======
-		c.Logger().Error("unmarshalling packet", zap.Error(err))
-		return nil, nil
->>>>>>> 143aaa6b
-	}
-
-	packetReceived.WithLabelValues(c.connectionType.String()).Inc()
-
-	if c.isPacketRecordingEnabled() {
-		c.recordPacket(&p)
-	}
-
-	for _, mp := range p.Messages {
-		c.receiveMessage(mp)
-	}
-
-	*bufPos += fullSize
-<<<<<<< HEAD
-	return &p
-=======
-	return &p, nil
->>>>>>> 143aaa6b
-}
-
-func (c *Connection) isPacketRecordingEnabled() bool {
-	return c.connectionType == channeldpb.ConnectionType_CLIENT && GlobalSettings.EnableRecordPacket
-}
-
-func (c *Connection) receiveMessage(mp *channeldpb.MessagePack) {
-	channel := GetChannel(common.ChannelId(mp.ChannelId))
-	if channel == nil {
-		c.Logger().Warn("can't find channel",
-			zap.Uint32("channelId", mp.ChannelId),
-			zap.Uint32("msgType", mp.MsgType),
-		)
-		return
-	}
-
-	entry := MessageMap[channeldpb.MessageType(mp.MsgType)]
-	if entry == nil && mp.MsgType < uint32(channeldpb.MessageType_USER_SPACE_START) {
-		c.Logger().Error("undefined message type", zap.Uint32("msgType", mp.MsgType))
-		return
-	}
-
-	if !c.fsm.IsAllowed(mp.MsgType) {
-		Event_FsmDisallowed.Broadcast(c)
-		c.Logger().Warn("message is not allowed for current state",
-			zap.Uint32("msgType", mp.MsgType),
-			zap.String("connState", c.fsm.CurrentState().Name),
-		)
-		return
-	}
-
-	var msg common.Message
-	var handler MessageHandlerFunc
-	if mp.MsgType >= uint32(channeldpb.MessageType_USER_SPACE_START) && entry == nil {
-		// client -> channeld -> server
-		if c.connectionType == channeldpb.ConnectionType_CLIENT {
-			// User-space message without handler won't be deserialized.
-			msg = &channeldpb.ServerForwardMessage{ClientConnId: uint32(c.id), Payload: mp.MsgBody}
-			handler = handleClientToServerUserMessage
-		} else {
-			// server -> channeld -> client/server
-			msg = &channeldpb.ServerForwardMessage{}
-			err := proto.Unmarshal(mp.MsgBody, msg)
-			if err != nil {
-				c.Logger().Error("unmarshalling ServerForwardMessage", zap.Error(err))
-				return
-			}
-			handler = HandleServerToClientUserMessage
-		}
-	} else {
-		handler = entry.handler
-		// Always make a clone!
-		msg = proto.Clone(entry.msg)
-		err := proto.Unmarshal(mp.MsgBody, msg)
-		if err != nil {
-			c.Logger().Error("unmarshalling message", zap.Error(err))
-			return
-		}
-	}
-
-	c.fsm.OnReceived(mp.MsgType)
-
-	channel.PutMessage(msg, handler, c, mp)
-
-	c.Logger().VeryVerbose("received message", zap.Uint32("msgType", mp.MsgType), zap.Int("size", len(mp.MsgBody)))
-	//c.Logger().Debug("received message", zap.Uint32("msgType", mp.MsgType), zap.Int("size", len(mp.MsgBody)))
-
-	msgReceived.WithLabelValues(c.connectionType.String()).Inc() /*.WithLabelValues(
-		strconv.FormatUint(uint64(p.ChannelId), 10),
-		strconv.FormatUint(uint64(p.MsgType), 10),
-	)*/
-}
-
-func (c *Connection) Send(ctx MessageContext) {
-	if c.IsClosing() {
-		return
-	}
-
-	c.sender.Send(c, ctx)
-}
-
-// Should NOT be called outside the flush goroutine!
-func (c *Connection) flush() {
-	if len(c.sendQueue) == 0 {
-		return
-	}
-
-	p := channeldpb.Packet{Messages: make([]*channeldpb.MessagePack, 0, len(c.sendQueue))}
-	size := 0
-
-	// For now we don't limit the message numbers per packet
-	for len(c.sendQueue) > 0 {
-		mp := <-c.sendQueue
-		p.Messages = append(p.Messages, mp)
-		size = proto.Size(&p)
-		if size > MaxPacketSize {
-			c.Logger().Info("packet is going to be oversized",
-				zap.Int("packetSize", size),
-				zap.Uint32("msgType", uint32(mp.MsgType)),
-				zap.Int("msgSize", len(mp.MsgBody)),
-				zap.Int("msgNum", len(p.Messages)),
-				zap.Int("msgInQueue", len(c.sendQueue)),
-			)
-
-			// Revert adding the message that causes the oversize
-			p.Messages = p.Messages[:len(p.Messages)-1]
-
-			// Put the message back to the queue
-			// FIXME: order may matter
-			c.sendQueue <- mp
-			break
-		}
-
-		c.Logger().VeryVerbose("sent message", zap.Uint32("msgType", uint32(mp.MsgType)), zap.Int("size", len(mp.MsgBody)))
-
-		msgSent.WithLabelValues(c.connectionType.String()).Inc() /*.WithLabelValues(
-			strconv.FormatUint(uint64(e.Channel.id), 10),
-			strconv.FormatUint(uint64(e.MsgType), 10),
-		)*/
-	}
-
-	bytes, err := proto.Marshal(&p)
-	if err != nil {
-		c.Logger().Error("failed to marshal packet", zap.Error(err))
-		return
-	}
-
-	// Apply the compression
-	if c.compressionType == channeldpb.CompressionType_SNAPPY {
-		dst := make([]byte, snappy.MaxEncodedLen(len(bytes)))
-		bytes = snappy.Encode(dst, bytes)
-	}
-
-	// 'CHNL' in ASCII
-	tag := []byte{67, 72, 78, 76, byte(c.compressionType)}
-	len := len(bytes)
-	tag[3] = byte(len & 0xff)
-	tag[2] = byte((len >> 8) & 0xff)
-	if len > MaxPacketSize {
-		// Should never happen, but log it just in case
-		c.Logger().Error("packet is oversized", zap.Int("size", len))
-		return
-	}
-
-	/* Avoid writing multple times. With WebSocket, every Write() sends a message.
-	writer.Write(tag)
-	*/
-	bytes = append(tag, bytes...)
-	/*
-		_, err = c.writer.Write(bytes)
-		if err != nil {
-			c.Logger().Error("error writing packet", zap.Error(err))
-			return
-		}
-
-		c.writer.Flush()
-	*/
-	len, err = c.conn.Write(bytes)
-	if err != nil {
-		c.Logger().Error("error writing packet", zap.Error(err))
-	}
-
-	packetSent.WithLabelValues(c.connectionType.String()).Inc()
-	bytesSent.WithLabelValues(c.connectionType.String()).Add(float64(len))
-}
-
-func (c *Connection) Disconnect() error {
-	return c.conn.Close()
-}
-
-func (c *Connection) Id() ConnectionId {
-	return c.id
-}
-
-func (c *Connection) GetConnectionType() channeldpb.ConnectionType {
-	return c.connectionType
-}
-
-func (c *Connection) OnAuthenticated(pit string) {
-	if c.IsClosing() {
-		return
-	}
-
-	atomic.StoreInt32(&c.state, ConnectionState_AUTHENTICATED)
-
-	unauthenticatedConnections.Delete(c.id)
-
-	c.pit = pit
-
-	if !c.fsm.MoveToNextState() {
-		c.Logger().Error("no state found after the authenticated state")
-	}
-}
-
-func (c *Connection) String() string {
-	return fmt.Sprintf("Connection(%s %d %s)", c.connectionType, c.id, c.fsm.CurrentState().Name)
-}
-
-func (c *Connection) Logger() *Logger {
-	return c.logger
-}
-
-func (c *Connection) RemoteAddr() net.Addr {
-	/* The address should still be available even after the connection is closed.
-	 * In this way, the anit-DDoS can save the address to the blacklist.
-	if c.IsClosing() {
-		return nil
-	}
-	*/
-	return c.conn.RemoteAddr()
-}
-
-func (c *Connection) recordPacket(p *channeldpb.Packet) {
-
-	recordedPacket := &channeldpb.Packet{
-		Messages: make([]*channeldpb.MessagePack, 0, len(p.Messages)),
-	}
-	proto.Merge(recordedPacket, p)
-
-	c.replaySession.Packets = append(c.replaySession.Packets, &replaypb.ReplayPacket{
-		OffsetTime: time.Now().UnixNano(),
-		Packet:     recordedPacket,
-	})
-}
-
-func (c *Connection) persistReplaySession() {
-
-	var prevPacketTime int64
-	if len(c.replaySession.Packets) > 0 {
-		prevPacketTime = c.replaySession.Packets[0].OffsetTime
-	} else {
-		c.Logger().Error("replay session is empty")
-		return
-	}
-
-	for _, packet := range c.replaySession.Packets {
-		t := packet.OffsetTime
-		packet.OffsetTime -= prevPacketTime
-		prevPacketTime = t
-	}
-
-	data, err := proto.Marshal(c.replaySession)
-	if err != nil {
-		c.Logger().Error("failed to marshal replay session", zap.Error(err))
-		return
-	}
-
-	var dir string
-	if GlobalSettings.ReplaySessionPersistenceDir != "" {
-		dir = GlobalSettings.ReplaySessionPersistenceDir
-	} else {
-		dir = "replays"
-	}
-
-	_, err = os.Stat(dir)
-	if err == nil || !os.IsExist(err) {
-		os.MkdirAll(dir, 0777)
-	}
-
-	path := filepath.Join(dir, fmt.Sprintf("session_%d_%s.cpr", c.id, time.Now().Local().Format("06-01-02_15-04-03")))
-	err = os.WriteFile(path, data, 0777)
-	if err != nil {
-		c.Logger().Error("failed to write replay session to location", zap.Error(err))
-	}
-
-}
+package channeld
+
+import (
+	"errors"
+	"fmt"
+	"io"
+	"net"
+	"os"
+	"path/filepath"
+	"sync/atomic"
+	"time"
+
+	"github.com/golang/snappy"
+	"github.com/gorilla/websocket"
+	"github.com/metaworking/channeld/pkg/channeldpb"
+	"github.com/metaworking/channeld/pkg/common"
+	"github.com/metaworking/channeld/pkg/fsm"
+	"github.com/metaworking/channeld/pkg/replaypb"
+	"github.com/puzpuzpuz/xsync/v2"
+	"github.com/xtaci/kcp-go"
+	"go.uber.org/zap"
+	"google.golang.org/protobuf/proto"
+)
+
+type ConnectionId uint32
+
+const MaxPacketSize int = 0x00ffff
+const PacketHeaderSize int = 5
+
+//type ConnectionState int32
+
+const (
+	ConnectionState_UNAUTHENTICATED int32 = 0
+	ConnectionState_AUTHENTICATED   int32 = 1
+	ConnectionState_CLOSING         int32 = 2
+)
+
+// Add an interface before the underlying network layer for the test purpose.
+type MessageSender interface {
+	Send(c *Connection, ctx MessageContext) //(c *Connection, channelId ChannelId, msgType channeldpb.MessageType, msg Message)
+}
+
+/*
+type queuedMessageCtxSender struct {
+	MessageSender
+}
+
+func (s *queuedMessageCtxSender) Send(c *Connection, ctx MessageContext) {
+	c.sendQueue <- ctx
+}
+*/
+
+type queuedMessagePackSender struct {
+	MessageSender
+}
+
+func (s *queuedMessagePackSender) Send(c *Connection, ctx MessageContext) {
+	msgBody, err := proto.Marshal(ctx.Msg)
+	if err != nil {
+		c.logger.Error("failed to marshal message", zap.Error(err), zap.Uint32("msgType", uint32(ctx.MsgType)))
+		return
+	}
+
+	c.sendQueue <- &channeldpb.MessagePack{
+		ChannelId: ctx.ChannelId,
+		Broadcast: ctx.Broadcast,
+		StubId:    ctx.StubId,
+		MsgType:   uint32(ctx.MsgType),
+		MsgBody:   msgBody,
+	}
+}
+
+type Connection struct {
+	ConnectionInChannel
+	id              ConnectionId
+	connectionType  channeldpb.ConnectionType
+	compressionType channeldpb.CompressionType
+	conn            net.Conn
+	readBuffer      []byte
+	readPos         int
+	// reader          *bufio.Reader
+	// writer          *bufio.Writer
+	sender               MessageSender
+	sendQueue            chan *channeldpb.MessagePack //MessageContext
+	pit                  string
+	fsm                  *fsm.FiniteStateMachine
+	fsmDisallowedCounter int
+	logger               *Logger
+	state                int32 // Don't put the connection state into the FSM as 1) the FSM's states are user-defined. 2) the FSM is not goroutine-safe.
+	connTime             time.Time
+	closeHandlers        []func()
+	replaySession        *replaypb.ReplaySession
+	spatialSubscriptions *xsync.MapOf[common.ChannelId, *channeldpb.ChannelSubscriptionOptions]
+}
+
+var allConnections *xsync.MapOf[ConnectionId, *Connection]
+var nextConnectionId uint32 = 0
+var serverFsm *fsm.FiniteStateMachine
+var clientFsm *fsm.FiniteStateMachine
+
+func InitConnections(serverFsmPath string, clientFsmPath string) {
+	if allConnections != nil {
+		return
+	}
+
+	allConnections = xsync.NewTypedMapOf[ConnectionId, *Connection](UintIdHasher[ConnectionId]())
+
+	bytes, err := os.ReadFile(serverFsmPath)
+	if err == nil {
+		serverFsm, err = fsm.Load(bytes)
+	}
+	if err != nil {
+		rootLogger.Panic("failed to read server FSM",
+			zap.Error(err),
+		)
+	} else {
+		rootLogger.Info("loaded server FSM",
+			zap.String("path", serverFsmPath),
+			zap.String("currentState", serverFsm.CurrentState().Name),
+		)
+	}
+
+	bytes, err = os.ReadFile(clientFsmPath)
+	if err == nil {
+		clientFsm, err = fsm.Load(bytes)
+	}
+	if err != nil {
+		rootLogger.Panic("failed to read client FSM", zap.Error(err))
+	} else {
+		rootLogger.Info("loaded client FSM",
+			zap.String("path", clientFsmPath),
+			zap.String("currentState", clientFsm.CurrentState().Name),
+		)
+	}
+}
+
+func GetConnection(id ConnectionId) *Connection {
+	c, ok := allConnections.Load(id)
+	if ok {
+		if c.IsClosing() {
+			return nil
+		}
+		return c
+	} else {
+		return nil
+	}
+}
+
+func startGoroutines(connection *Connection) {
+	// receive goroutine
+	go func() {
+		for !connection.IsClosing() {
+			connection.receive()
+		}
+	}()
+
+	// tick & flush goroutine
+	go func() {
+		for !connection.IsClosing() {
+			connection.flush()
+			time.Sleep(time.Millisecond)
+		}
+	}()
+}
+
+func StartListening(t channeldpb.ConnectionType, network string, address string) {
+	rootLogger.Info("start listenning",
+		zap.String("connType", t.String()),
+		zap.String("network", network),
+		zap.String("address", address),
+	)
+
+	var listener net.Listener
+	var err error
+	switch network {
+	case "ws", "websocket":
+		startWebSocketServer(t, address)
+		return
+	case "kcp":
+		listener, err = kcp.Listen(address)
+	default:
+		listener, err = net.Listen(network, address)
+	}
+
+	if err != nil {
+		rootLogger.Panic("failed to listen", zap.Error(err))
+		return
+	}
+
+	defer listener.Close()
+
+	for {
+		conn, err := listener.Accept()
+		if err != nil {
+			rootLogger.Error("failed to accept connection", zap.Error(err))
+		} else {
+			if network == "tcp" {
+				tcpConn := conn.(*net.TCPConn)
+				if err := tcpConn.SetReadBuffer(0x0fffff); err != nil {
+					rootLogger.Error("failed to set read buffer size", zap.Error(err))
+				}
+				if err := tcpConn.SetWriteBuffer(0x0fffff); err != nil {
+					rootLogger.Error("failed to set write buffer size", zap.Error(err))
+				}
+				tcpConn.SetNoDelay(true)
+			}
+
+			// Check if the IP address is banned.
+			ip := GetIP(conn.RemoteAddr())
+			_, banned := ipBlacklist[ip]
+			if banned {
+				securityLogger.Info("refused connection of banned IP address", zap.String("ip", ip))
+				conn.Close()
+				continue
+			}
+
+			connection := AddConnection(conn, t)
+			connection.Logger().Debug("accepted connection")
+			startGoroutines(connection)
+		}
+	}
+}
+
+func generateNextConnId(c net.Conn, maxConnId uint32) {
+	if GlobalSettings.Development {
+		atomic.AddUint32(&nextConnectionId, 1)
+		if nextConnectionId >= maxConnId {
+			// For now, we don't consider re-using the ConnectionId. Even if there are 100 incoming connections per sec, channeld can run over a year.
+			rootLogger.Panic("connectionId reached the limit", zap.Uint32("maxConnId", maxConnId))
+		}
+	} else {
+		// In non-dev mode, hash the (remote address + timestamp) to get a less guessable ID
+		hash := HashString(c.RemoteAddr().String())
+		hash = hash ^ uint32(time.Now().UnixNano())
+		nextConnectionId = hash & maxConnId
+	}
+}
+
+// NOT goroutine-safe. NEVER call AddConnection in different goroutines.
+func AddConnection(c net.Conn, t channeldpb.ConnectionType) *Connection {
+	var readerSize int
+	// var writerSize int
+	if t == channeldpb.ConnectionType_SERVER {
+		readerSize = GlobalSettings.ServerReadBufferSize
+		// writerSize = GlobalSettings.ServerWriteBufferSize
+	} else if t == channeldpb.ConnectionType_CLIENT {
+		readerSize = GlobalSettings.ClientReadBufferSize
+		// writerSize = GlobalSettings.ClientWriteBufferSize
+	} else {
+		rootLogger.Panic("invalid connection type", zap.Int32("connType", int32(t)))
+	}
+	if readerSize < MaxPacketSize+PacketHeaderSize {
+		readerSize = MaxPacketSize + PacketHeaderSize
+	}
+	maxConnId := uint32(1)<<GlobalSettings.MaxConnectionIdBits - 1
+
+	for tries := 0; ; tries++ {
+		generateNextConnId(c, maxConnId)
+		if _, exists := allConnections.Load(ConnectionId(nextConnectionId)); !exists {
+			break
+		}
+
+		rootLogger.Warn("there's a same connId existing, will try to generate a new one", zap.Uint32("connId", nextConnectionId))
+		if tries >= 100 {
+			rootLogger.Panic("could not find non-duplicate connId")
+		}
+	}
+
+	connection := &Connection{
+		id:              ConnectionId(nextConnectionId),
+		connectionType:  t,
+		compressionType: channeldpb.CompressionType_NO_COMPRESSION,
+		conn:            c,
+		readBuffer:      make([]byte, readerSize),
+		readPos:         0,
+		// reader:    bufio.NewReaderSize(c, readerSize),
+		// writer:    bufio.NewWriterSize(c, writerSize),
+		sender:               &queuedMessagePackSender{},
+		sendQueue:            make(chan *channeldpb.MessagePack, 128),
+		fsmDisallowedCounter: 0,
+		logger: &Logger{rootLogger.With(
+			zap.String("connType", t.String()),
+			zap.Uint32("connId", nextConnectionId),
+		)},
+		state:                ConnectionState_UNAUTHENTICATED,
+		connTime:             time.Now(),
+		closeHandlers:        make([]func(), 0),
+		spatialSubscriptions: xsync.NewTypedMapOf[common.ChannelId, *channeldpb.ChannelSubscriptionOptions](UintIdHasher[common.ChannelId]()),
+	}
+
+	if connection.isPacketRecordingEnabled() {
+		connection.replaySession = &replaypb.ReplaySession{
+			Packets: make([]*replaypb.ReplayPacket, 0, 1024),
+		}
+	}
+
+	switch t {
+	case channeldpb.ConnectionType_SERVER:
+		if serverFsm != nil {
+			// IMPORTANT: always make a value copy
+			fsm := *serverFsm
+			connection.fsm = &fsm
+		}
+	case channeldpb.ConnectionType_CLIENT:
+		if clientFsm != nil {
+			// IMPORTANT: always make a value copy
+			fsm := *clientFsm
+			connection.fsm = &fsm
+		}
+	}
+
+	if connection.fsm == nil {
+		rootLogger.Panic("cannot set the FSM for connection", zap.String("connType", t.String()))
+	}
+
+	allConnections.Store(connection.id, connection)
+
+	if GlobalSettings.ConnectionAuthTimeoutMs > 0 {
+		unauthenticatedConnections.Store(connection.id, connection)
+	}
+
+	connectionNum.WithLabelValues(t.String()).Inc()
+
+	return connection
+}
+
+func (c *Connection) AddCloseHandler(handlerFunc func()) {
+	c.closeHandlers = append(c.closeHandlers, handlerFunc)
+}
+
+func (c *Connection) Close() {
+	defer func() {
+		recover()
+	}()
+	if c.IsClosing() {
+		c.Logger().Debug("connection is already closed")
+		return
+	}
+
+	if c.isPacketRecordingEnabled() {
+		c.persistReplaySession()
+	}
+
+	for _, handlerFunc := range c.closeHandlers {
+		handlerFunc()
+	}
+
+	atomic.StoreInt32(&c.state, ConnectionState_CLOSING)
+	c.conn.Close()
+	close(c.sendQueue)
+	allConnections.Delete(c.id)
+	unauthenticatedConnections.Delete(c.id)
+
+	c.Logger().Info("closed connection")
+	connectionNum.WithLabelValues(c.connectionType.String()).Dec()
+}
+
+func (c *Connection) IsClosing() bool {
+	return c.state > ConnectionState_AUTHENTICATED
+}
+
+func (c *Connection) receive() {
+	// Read all bytes into the buffer at once
+	readPtr := c.readBuffer[c.readPos:]
+	bytesRead, err := c.conn.Read(readPtr)
+	if err != nil {
+		switch err := err.(type) {
+		case *net.OpError:
+			c.Logger().Warn("read bytes",
+				zap.String("op", err.Op),
+				zap.String("remoteAddr", c.conn.RemoteAddr().String()),
+				zap.Error(err),
+			)
+		case *websocket.CloseError:
+			c.Logger().Info("disconnected",
+				zap.String("remoteAddr", c.conn.RemoteAddr().String()),
+			)
+		}
+
+		if err == io.EOF {
+			c.Logger().Info("disconnected",
+				zap.String("remoteAddr", c.conn.RemoteAddr().String()),
+			)
+		}
+		c.Close()
+		return
+	}
+	c.readPos += bytesRead
+	if c.readPos < PacketHeaderSize {
+		// Unfinished header
+		fragmentedPacketCount.WithLabelValues(c.connectionType.String()).Inc()
+		return
+	}
+
+	bufPos := 0
+	for bufPos = 0; bufPos < c.readPos; {
+		packet, err := c.readPacket(&bufPos)
+		// there's a wire format error, close the connection to give a quick feedback to the other end.
+		if err != nil {
+			c.Close()
+			return
+
+		}
+		// all fully received packets are handled
+		if packet == nil {
+			break
+		}
+
+		combinedPacketCount.WithLabelValues(c.connectionType.String()).Inc()
+	}
+
+	if bufPos < c.readPos {
+		// Move unhandled content to the front
+		copy(c.readBuffer, c.readBuffer[bufPos:c.readPos])
+	}
+
+	// Move read position
+	c.readPos -= bufPos
+}
+
+func readSize(tag []byte) int {
+	if tag[0] != 67 || tag[1] != 72 {
+		return 0
+	}
+
+	size := int(tag[3]) | int(tag[2])<<8
+
+	return size
+}
+
+func (c *Connection) readPacket(bufPos *int) (*channeldpb.Packet, error) {
+	tag := c.readBuffer[*bufPos : *bufPos+PacketHeaderSize]
+
+	packetSize := readSize(tag)
+	if packetSize == 0 {
+		c.readPos = 0
+		connectionClosed.WithLabelValues(c.connectionType.String()).Inc()
+		c.Logger().Warn("invalid tag, the connection will be closed",
+			zap.Binary("tag", tag),
+		)
+		return nil, errors.New("invlaid tag")
+	}
+
+	if packetSize > MaxPacketSize {
+		c.readPos = 0
+		connectionClosed.WithLabelValues(c.connectionType.String()).Inc()
+		c.Logger().Warn("packet size exceeds the limit, the connection will be closed", zap.Int("packetSize", packetSize), zap.Int("bufferSize", len(c.readBuffer)))
+		return nil, errors.New("packetSize too large")
+	}
+
+	fullSize := PacketHeaderSize + packetSize
+
+	if c.readPos < *bufPos+fullSize {
+		// Unfinished packet
+
+		fragmentedPacketCount.WithLabelValues(c.connectionType.String()).Inc()
+		// this is a normal case, turn off the logs
+		//c.Logger().Info("read part of package", zap.Int("readpos", c.readPos), zap.Int("full size", fullSize))
+		return nil, nil
+	}
+
+	bytes := c.readBuffer[*bufPos+PacketHeaderSize : *bufPos+fullSize]
+
+	bytesReceived.WithLabelValues(c.connectionType.String()).Add(float64(fullSize))
+
+	// Apply the decompression from the 5th byte in the header
+	ct := tag[4]
+	_, valid := channeldpb.CompressionType_name[int32(ct)]
+	if valid && ct != 0 {
+		c.compressionType = channeldpb.CompressionType(ct)
+		if c.compressionType == channeldpb.CompressionType_SNAPPY {
+			len, err := snappy.DecodedLen(bytes)
+			if err != nil {
+				c.Logger().Error("snappy.DecodedLen", zap.Error(err))
+				return nil, err
+
+			}
+			dst := make([]byte, len)
+			bytes, err = snappy.Decode(dst, bytes)
+			if err != nil {
+				c.Logger().Error("snappy.Decode", zap.Error(err))
+				return nil, err
+
+			}
+		}
+	}
+
+	var p channeldpb.Packet
+	if err := proto.Unmarshal(bytes, &p); err != nil {
+		c.Logger().Error("failed to unmarshall packet, the connection will be closed", zap.Error(err),
+			zap.Uint32("size", uint32(packetSize)),
+			zap.Binary("tag", tag),
+		)
+		//if c.connectionType == channeldpb.ConnectionType_CLIENT {
+		connectionClosed.WithLabelValues(c.connectionType.String()).Inc()
+		return nil, nil
+	}
+
+	packetReceived.WithLabelValues(c.connectionType.String()).Inc()
+
+	if c.isPacketRecordingEnabled() {
+		c.recordPacket(&p)
+	}
+
+	for _, mp := range p.Messages {
+		c.receiveMessage(mp)
+	}
+
+	*bufPos += fullSize
+	return &p, nil
+}
+
+func (c *Connection) isPacketRecordingEnabled() bool {
+	return c.connectionType == channeldpb.ConnectionType_CLIENT && GlobalSettings.EnableRecordPacket
+}
+
+func (c *Connection) receiveMessage(mp *channeldpb.MessagePack) {
+	channel := GetChannel(common.ChannelId(mp.ChannelId))
+	if channel == nil {
+		c.Logger().Warn("can't find channel",
+			zap.Uint32("channelId", mp.ChannelId),
+			zap.Uint32("msgType", mp.MsgType),
+		)
+		return
+	}
+
+	entry := MessageMap[channeldpb.MessageType(mp.MsgType)]
+	if entry == nil && mp.MsgType < uint32(channeldpb.MessageType_USER_SPACE_START) {
+		c.Logger().Error("undefined message type", zap.Uint32("msgType", mp.MsgType))
+		return
+	}
+
+	if !c.fsm.IsAllowed(mp.MsgType) {
+		Event_FsmDisallowed.Broadcast(c)
+		c.Logger().Warn("message is not allowed for current state",
+			zap.Uint32("msgType", mp.MsgType),
+			zap.String("connState", c.fsm.CurrentState().Name),
+		)
+		return
+	}
+
+	var msg common.Message
+	var handler MessageHandlerFunc
+	if mp.MsgType >= uint32(channeldpb.MessageType_USER_SPACE_START) && entry == nil {
+		// client -> channeld -> server
+		if c.connectionType == channeldpb.ConnectionType_CLIENT {
+			// User-space message without handler won't be deserialized.
+			msg = &channeldpb.ServerForwardMessage{ClientConnId: uint32(c.id), Payload: mp.MsgBody}
+			handler = handleClientToServerUserMessage
+		} else {
+			// server -> channeld -> client/server
+			msg = &channeldpb.ServerForwardMessage{}
+			err := proto.Unmarshal(mp.MsgBody, msg)
+			if err != nil {
+				c.Logger().Error("unmarshalling ServerForwardMessage", zap.Error(err))
+				return
+			}
+			handler = HandleServerToClientUserMessage
+		}
+	} else {
+		handler = entry.handler
+		// Always make a clone!
+		msg = proto.Clone(entry.msg)
+		err := proto.Unmarshal(mp.MsgBody, msg)
+		if err != nil {
+			c.Logger().Error("unmarshalling message", zap.Error(err))
+			return
+		}
+	}
+
+	c.fsm.OnReceived(mp.MsgType)
+
+	channel.PutMessage(msg, handler, c, mp)
+
+	c.Logger().VeryVerbose("received message", zap.Uint32("msgType", mp.MsgType), zap.Int("size", len(mp.MsgBody)))
+	//c.Logger().Debug("received message", zap.Uint32("msgType", mp.MsgType), zap.Int("size", len(mp.MsgBody)))
+
+	msgReceived.WithLabelValues(c.connectionType.String()).Inc() /*.WithLabelValues(
+		strconv.FormatUint(uint64(p.ChannelId), 10),
+		strconv.FormatUint(uint64(p.MsgType), 10),
+	)*/
+}
+
+func (c *Connection) Send(ctx MessageContext) {
+	if c.IsClosing() {
+		return
+	}
+
+	c.sender.Send(c, ctx)
+}
+
+// Should NOT be called outside the flush goroutine!
+func (c *Connection) flush() {
+	if len(c.sendQueue) == 0 {
+		return
+	}
+
+	p := channeldpb.Packet{Messages: make([]*channeldpb.MessagePack, 0, len(c.sendQueue))}
+	size := 0
+
+	// For now we don't limit the message numbers per packet
+	for len(c.sendQueue) > 0 {
+		mp := <-c.sendQueue
+		p.Messages = append(p.Messages, mp)
+		size = proto.Size(&p)
+		if size > MaxPacketSize {
+			c.Logger().Info("packet is going to be oversized",
+				zap.Int("packetSize", size),
+				zap.Uint32("msgType", uint32(mp.MsgType)),
+				zap.Int("msgSize", len(mp.MsgBody)),
+				zap.Int("msgNum", len(p.Messages)),
+				zap.Int("msgInQueue", len(c.sendQueue)),
+			)
+
+			// Revert adding the message that causes the oversize
+			p.Messages = p.Messages[:len(p.Messages)-1]
+
+			// Put the message back to the queue
+			// FIXME: order may matter
+			c.sendQueue <- mp
+			break
+		}
+
+		c.Logger().VeryVerbose("sent message", zap.Uint32("msgType", uint32(mp.MsgType)), zap.Int("size", len(mp.MsgBody)))
+
+		msgSent.WithLabelValues(c.connectionType.String()).Inc() /*.WithLabelValues(
+			strconv.FormatUint(uint64(e.Channel.id), 10),
+			strconv.FormatUint(uint64(e.MsgType), 10),
+		)*/
+	}
+
+	bytes, err := proto.Marshal(&p)
+	if err != nil {
+		c.Logger().Error("failed to marshal packet", zap.Error(err))
+		return
+	}
+
+	// Apply the compression
+	if c.compressionType == channeldpb.CompressionType_SNAPPY {
+		dst := make([]byte, snappy.MaxEncodedLen(len(bytes)))
+		bytes = snappy.Encode(dst, bytes)
+	}
+
+	// 'CHNL' in ASCII
+	tag := []byte{67, 72, 78, 76, byte(c.compressionType)}
+	len := len(bytes)
+	tag[3] = byte(len & 0xff)
+	tag[2] = byte((len >> 8) & 0xff)
+	if len > MaxPacketSize {
+		// Should never happen, but log it just in case
+		c.Logger().Error("packet is oversized", zap.Int("size", len))
+		return
+	}
+
+	/* Avoid writing multple times. With WebSocket, every Write() sends a message.
+	writer.Write(tag)
+	*/
+	bytes = append(tag, bytes...)
+	/*
+		_, err = c.writer.Write(bytes)
+		if err != nil {
+			c.Logger().Error("error writing packet", zap.Error(err))
+			return
+		}
+
+		c.writer.Flush()
+	*/
+	len, err = c.conn.Write(bytes)
+	if err != nil {
+		c.Logger().Error("error writing packet", zap.Error(err))
+	}
+
+	packetSent.WithLabelValues(c.connectionType.String()).Inc()
+	bytesSent.WithLabelValues(c.connectionType.String()).Add(float64(len))
+}
+
+func (c *Connection) Disconnect() error {
+	return c.conn.Close()
+}
+
+func (c *Connection) Id() ConnectionId {
+	return c.id
+}
+
+func (c *Connection) GetConnectionType() channeldpb.ConnectionType {
+	return c.connectionType
+}
+
+func (c *Connection) OnAuthenticated(pit string) {
+	if c.IsClosing() {
+		return
+	}
+
+	atomic.StoreInt32(&c.state, ConnectionState_AUTHENTICATED)
+
+	unauthenticatedConnections.Delete(c.id)
+
+	c.pit = pit
+
+	if !c.fsm.MoveToNextState() {
+		c.Logger().Error("no state found after the authenticated state")
+	}
+}
+
+func (c *Connection) String() string {
+	return fmt.Sprintf("Connection(%s %d %s)", c.connectionType, c.id, c.fsm.CurrentState().Name)
+}
+
+func (c *Connection) Logger() *Logger {
+	return c.logger
+}
+
+func (c *Connection) RemoteAddr() net.Addr {
+	/* The address should still be available even after the connection is closed.
+	 * In this way, the anit-DDoS can save the address to the blacklist.
+	if c.IsClosing() {
+		return nil
+	}
+	*/
+	return c.conn.RemoteAddr()
+}
+
+func (c *Connection) recordPacket(p *channeldpb.Packet) {
+
+	recordedPacket := &channeldpb.Packet{
+		Messages: make([]*channeldpb.MessagePack, 0, len(p.Messages)),
+	}
+	proto.Merge(recordedPacket, p)
+
+	c.replaySession.Packets = append(c.replaySession.Packets, &replaypb.ReplayPacket{
+		OffsetTime: time.Now().UnixNano(),
+		Packet:     recordedPacket,
+	})
+}
+
+func (c *Connection) persistReplaySession() {
+
+	var prevPacketTime int64
+	if len(c.replaySession.Packets) > 0 {
+		prevPacketTime = c.replaySession.Packets[0].OffsetTime
+	} else {
+		c.Logger().Error("replay session is empty")
+		return
+	}
+
+	for _, packet := range c.replaySession.Packets {
+		t := packet.OffsetTime
+		packet.OffsetTime -= prevPacketTime
+		prevPacketTime = t
+	}
+
+	data, err := proto.Marshal(c.replaySession)
+	if err != nil {
+		c.Logger().Error("failed to marshal replay session", zap.Error(err))
+		return
+	}
+
+	var dir string
+	if GlobalSettings.ReplaySessionPersistenceDir != "" {
+		dir = GlobalSettings.ReplaySessionPersistenceDir
+	} else {
+		dir = "replays"
+	}
+
+	_, err = os.Stat(dir)
+	if err == nil || !os.IsExist(err) {
+		os.MkdirAll(dir, 0777)
+	}
+
+	path := filepath.Join(dir, fmt.Sprintf("session_%d_%s.cpr", c.id, time.Now().Local().Format("06-01-02_15-04-03")))
+	err = os.WriteFile(path, data, 0777)
+	if err != nil {
+		c.Logger().Error("failed to write replay session to location", zap.Error(err))
+	}
+
+}