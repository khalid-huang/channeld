package channeld

import (
	"container/list"
	"fmt"

	"channeld.clewcat.com/channeld/pkg/channeldpb"
	"channeld.clewcat.com/channeld/pkg/common"
	"github.com/indiest/fmutils"
	"go.uber.org/zap"
	"google.golang.org/protobuf/proto"

	"google.golang.org/protobuf/reflect/protoreflect"
	"google.golang.org/protobuf/types/known/anypb"
)

type ChannelData struct {
	mergeOptions *channeldpb.ChannelDataMergeOptions
	msg          common.ChannelDataMessage
	//updateMsg       common.ChannelDataMessage
	updateMsgBuffer     *list.List
	maxFanOutIntervalMs uint32
}

type RemovableMapField interface {
	GetRemoved() bool
}

type fanOutConnection struct {
	conn           ConnectionInChannel
	hadFirstFanOut bool
	lastFanOutTime ChannelTime
}

type updateMsgBufferElement struct {
	updateMsg   common.ChannelDataMessage
	arrivalTime ChannelTime
}

const (
	MaxUpdateMsgBufferSize = 512
)

var channelDataTypeRegistery = make(map[channeldpb.ChannelType]proto.Message)

// Register a Protobuf message template as the channel data of a specific channel type.
// This is needed when channeld doesn't know the package of the message is in,
// as well as creating a ChannelData using ReflectChannelData()
func RegisterChannelDataType(channelType channeldpb.ChannelType, msgTemplate proto.Message) {
	channelDataTypeRegistery[channelType] = msgTemplate
}

func ReflectChannelData(channelType channeldpb.ChannelType, mergeOptions *channeldpb.ChannelDataMergeOptions) (*ChannelData, error) {
	/*
		channelTypeName := channelType.String()
		dataTypeName := fmt.Sprintf("channeld.%sChannelDataMessage",
			strcase.ToCamel(strings.ToLower(channelTypeName)))
		dataType, err := protoregistry.GlobalTypes.FindMessageByName(protoreflect.FullName(dataTypeName))
		if err != nil {
			return nil, fmt.Errorf("failed to create data for channel type %s: %w", channelTypeName, err)
		}
	*/
	dataType, exists := channelDataTypeRegistery[channelType]
	if !exists {
		return nil, fmt.Errorf("failed to create data for channel type %s", channelType.String())
	}

	return &ChannelData{
		msg:             dataType.ProtoReflect().New().Interface(),
		mergeOptions:    mergeOptions,
		updateMsgBuffer: list.New(),
	}, nil
}

func (ch *Channel) InitData(dataMsg Message, mergeOptions *channeldpb.ChannelDataMergeOptions) {
	ch.data = &ChannelData{
		msg:             dataMsg,
		updateMsgBuffer: list.New(),
		mergeOptions:    mergeOptions,
	}
}

func (ch *Channel) Data() *ChannelData {
	return ch.data
}

func (ch *Channel) SetDataUpdateConnId(connId ConnectionId) {
	ch.latestDataUpdateConnId = connId
}

func (d *ChannelData) OnUpdate(updateMsg Message, t ChannelTime, spatialNotifier common.SpatialInfoChangedNotifier) {
	if d.msg == nil {
		d.msg = updateMsg
	} else {
		mergeWithOptions(d.msg, updateMsg, d.mergeOptions, spatialNotifier)
	}

	d.updateMsgBuffer.PushBack(&updateMsgBufferElement{
		updateMsg:   updateMsg,
		arrivalTime: t,
	})
	if d.updateMsgBuffer.Len() > MaxUpdateMsgBufferSize {
		oldest := d.updateMsgBuffer.Front()
		// Remove the oldest update message if it should has been fanned-out
		if oldest.Value.(*updateMsgBufferElement).arrivalTime.AddMs(d.maxFanOutIntervalMs) < t {
			d.updateMsgBuffer.Remove(oldest)
		}
	}
}

func (ch *Channel) tickData(t ChannelTime) {
	if ch.data == nil || ch.data.msg == nil {
		return
	}

	focp := ch.fanOutQueue.Front()

	for foci := 0; foci < ch.fanOutQueue.Len(); foci++ {
		foc := focp.Value.(*fanOutConnection)
		conn := foc.conn
		if conn == nil || conn.IsClosing() {
			tmp := focp.Next()
			ch.fanOutQueue.Remove(focp)
			focp = tmp
			continue
		}
		cs := ch.subscribedConnections[conn]
		if cs == nil {
			focp = focp.Next()
			continue
		}

		/*
			----------------------------------------------------
			   ^                       ^                    ^
			   |------FanOutDelay------|---FanOutInterval---|
			   subTime                 firstFanOutTime      secondFanOutTime
		*/
		nextFanOutTime := foc.lastFanOutTime.AddMs(cs.options.FanOutIntervalMs)
		if t >= nextFanOutTime {

			var lastUpdateTime ChannelTime
			bufp := ch.data.updateMsgBuffer.Front()
			var accumulatedUpdateMsg common.ChannelDataMessage = nil

			//if foc.lastFanOutTime <= cs.subTime {
			if !foc.hadFirstFanOut {
				// Send the whole data for the first time
				ch.fanOutDataUpdate(conn, cs, ch.data.msg)
				foc.hadFirstFanOut = true
				// Use a hacky way to prevent the first update msg being fanned out twice (only happens when the channel doesn't have init data)
<<<<<<< HEAD
				//t++
=======
				t++
				// rootLogger.Info("conn first fan out",
				// 	zap.Uint32("connId", uint32(foc.conn.Id())),
				// 	zap.Int64("channelTime", int64(t)),
				// 	zap.Int64("nextFanOutTime", int64(nextFanOutTime)),
				// )
>>>>>>> 6da56d30
			} else if bufp != nil {
				if foc.lastFanOutTime >= lastUpdateTime {
					lastUpdateTime = foc.lastFanOutTime
				}

				//for be := bufp.Value.(*updateMsgBufferElement); bufp != nil && be.arrivalTime >= lastUpdateTime && be.arrivalTime <= nextFanOutTime; bufp = bufp.Next() {
				for bufi := 0; bufi < ch.data.updateMsgBuffer.Len(); bufi++ {
					be := bufp.Value.(*updateMsgBufferElement)
					ch.Logger().Trace("going through updateMsgBuffer",
						zap.Int("bufi", bufi),
						zap.Int64("lastUpdateTime", int64(lastUpdateTime)/1000),
						zap.Int64("arrivalTime", int64(be.arrivalTime)/1000),
						zap.Int64("nextFanOutTime", int64(nextFanOutTime)/1000),
					)
					if be.arrivalTime >= lastUpdateTime && be.arrivalTime <= nextFanOutTime {
						if accumulatedUpdateMsg == nil {
							accumulatedUpdateMsg = proto.Clone(be.updateMsg)
						} else {
							mergeWithOptions(accumulatedUpdateMsg, be.updateMsg, ch.data.mergeOptions, nil)
						}
						lastUpdateTime = be.arrivalTime
					}
					bufp = bufp.Next()
				}

				if accumulatedUpdateMsg != nil {
					ch.fanOutDataUpdate(conn, cs, accumulatedUpdateMsg)
				}
			}

			foc.lastFanOutTime = t

			temp := focp.Next()
			// Move the fanned-out connection to the back of the queue
			for be := ch.fanOutQueue.Back(); be != nil; be = be.Prev() {
				if be.Value.(*fanOutConnection).lastFanOutTime <= foc.lastFanOutTime {
					ch.fanOutQueue.MoveAfter(focp, be)
					focp = temp
					break
				}
			}
		} else {
			focp = focp.Next()
		}
	}
}

func (ch *Channel) fanOutDataUpdate(conn ConnectionInChannel, cs *ChannelSubscription, updateMsg common.ChannelDataMessage) {
	fmutils.Filter(updateMsg, cs.options.DataFieldMasks)
	any, err := anypb.New(updateMsg)
	if err != nil {
		ch.Logger().Error("failed to marshal channel update data", zap.Error(err))
		return
	}
	conn.Send(MessageContext{
		MsgType:    channeldpb.MessageType_CHANNEL_DATA_UPDATE,
		Msg:        &channeldpb.ChannelDataUpdateMessage{Data: any},
		Connection: nil,
		Channel:    ch,
		Broadcast:  0,
		StubId:     0,
		ChannelId:  uint32(ch.id),
	})
	conn.Logger().Trace("fan out",
		zap.Int64("channelTime", int64(ch.GetTime())),
		zap.Int64("lastFanOutTime", int64(cs.fanOutElement.Value.(*fanOutConnection).lastFanOutTime)),
		zap.Stringer("updateMsg", updateMsg.(fmt.Stringer)),
	)
	// cs.lastFanOutTime = time.Now()
	// cs.fanOutDataMsg = nil
}

// Implement this interface to manually merge the channel data. In most cases it can be MUCH more efficient than the default reflection-based merge.
type MergeableChannelData interface {
	Message
	Merge(src Message, options *channeldpb.ChannelDataMergeOptions, spatialNotifier common.SpatialInfoChangedNotifier) error
}

func mergeWithOptions(dst Message, src Message, options *channeldpb.ChannelDataMergeOptions, spatialNotifier common.SpatialInfoChangedNotifier) {
	mergeable, ok := dst.(MergeableChannelData)
	if ok {
		if options == nil {
			options = &channeldpb.ChannelDataMergeOptions{
				ShouldReplaceList:            false,
				ListSizeLimit:                0,
				TruncateTop:                  false,
				ShouldCheckRemovableMapField: true,
			}
		}
		if err := mergeable.Merge(src, options, spatialNotifier); err != nil {
			rootLogger.Error("custom merge error", zap.Error(err),
				zap.String("dstType", string(dst.ProtoReflect().Descriptor().FullName().Name())),
				zap.String("srcType", string(src.ProtoReflect().Descriptor().FullName().Name())),
			)
		}
	} else {
		reflectMerge(dst, src, options)
	}
}

// Use protoreflect to merge. No need to write custom merge code but less efficient.
func reflectMerge(dst Message, src Message, options *channeldpb.ChannelDataMergeOptions) {
	proto.Merge(dst, src)

	if options != nil {
		//logger.Debug("merged with options", zap.Any("src", src), zap.Any("dst", dst))
		defer func() {
			recover()
		}()

		dst.ProtoReflect().Range(func(fd protoreflect.FieldDescriptor, v protoreflect.Value) bool {
			if fd.IsList() {
				if options.ShouldReplaceList {
					dst.ProtoReflect().Set(fd, src.ProtoReflect().Get(fd))
				}
				list := v.List()
				offset := list.Len() - int(options.ListSizeLimit)
				if options.ListSizeLimit > 0 && offset > 0 {
					if options.TruncateTop {
						for i := 0; i < int(options.ListSizeLimit); i++ {
							list.Set(i, list.Get(i+offset))
						}
					}
					list.Truncate(int(options.ListSizeLimit))
				}
			} else if fd.IsMap() {
				if options.ShouldCheckRemovableMapField {
					dstMap := v.Map()
					dstMap.Range(func(mk protoreflect.MapKey, mv protoreflect.Value) bool {
						removable, ok := mv.Message().Interface().(RemovableMapField)
						if ok && removable.GetRemoved() {
							dstMap.Clear(mk)
						}
						return true
					})
				}
			}
			return true
		})
	}
}
<|MERGE_RESOLUTION|>--- conflicted
+++ resolved
@@ -1,302 +1,298 @@
-package channeld
-
-import (
-	"container/list"
-	"fmt"
-
-	"channeld.clewcat.com/channeld/pkg/channeldpb"
-	"channeld.clewcat.com/channeld/pkg/common"
-	"github.com/indiest/fmutils"
-	"go.uber.org/zap"
-	"google.golang.org/protobuf/proto"
-
-	"google.golang.org/protobuf/reflect/protoreflect"
-	"google.golang.org/protobuf/types/known/anypb"
-)
-
-type ChannelData struct {
-	mergeOptions *channeldpb.ChannelDataMergeOptions
-	msg          common.ChannelDataMessage
-	//updateMsg       common.ChannelDataMessage
-	updateMsgBuffer     *list.List
-	maxFanOutIntervalMs uint32
-}
-
-type RemovableMapField interface {
-	GetRemoved() bool
-}
-
-type fanOutConnection struct {
-	conn           ConnectionInChannel
-	hadFirstFanOut bool
-	lastFanOutTime ChannelTime
-}
-
-type updateMsgBufferElement struct {
-	updateMsg   common.ChannelDataMessage
-	arrivalTime ChannelTime
-}
-
-const (
-	MaxUpdateMsgBufferSize = 512
-)
-
-var channelDataTypeRegistery = make(map[channeldpb.ChannelType]proto.Message)
-
-// Register a Protobuf message template as the channel data of a specific channel type.
-// This is needed when channeld doesn't know the package of the message is in,
-// as well as creating a ChannelData using ReflectChannelData()
-func RegisterChannelDataType(channelType channeldpb.ChannelType, msgTemplate proto.Message) {
-	channelDataTypeRegistery[channelType] = msgTemplate
-}
-
-func ReflectChannelData(channelType channeldpb.ChannelType, mergeOptions *channeldpb.ChannelDataMergeOptions) (*ChannelData, error) {
-	/*
-		channelTypeName := channelType.String()
-		dataTypeName := fmt.Sprintf("channeld.%sChannelDataMessage",
-			strcase.ToCamel(strings.ToLower(channelTypeName)))
-		dataType, err := protoregistry.GlobalTypes.FindMessageByName(protoreflect.FullName(dataTypeName))
-		if err != nil {
-			return nil, fmt.Errorf("failed to create data for channel type %s: %w", channelTypeName, err)
-		}
-	*/
-	dataType, exists := channelDataTypeRegistery[channelType]
-	if !exists {
-		return nil, fmt.Errorf("failed to create data for channel type %s", channelType.String())
-	}
-
-	return &ChannelData{
-		msg:             dataType.ProtoReflect().New().Interface(),
-		mergeOptions:    mergeOptions,
-		updateMsgBuffer: list.New(),
-	}, nil
-}
-
-func (ch *Channel) InitData(dataMsg Message, mergeOptions *channeldpb.ChannelDataMergeOptions) {
-	ch.data = &ChannelData{
-		msg:             dataMsg,
-		updateMsgBuffer: list.New(),
-		mergeOptions:    mergeOptions,
-	}
-}
-
-func (ch *Channel) Data() *ChannelData {
-	return ch.data
-}
-
-func (ch *Channel) SetDataUpdateConnId(connId ConnectionId) {
-	ch.latestDataUpdateConnId = connId
-}
-
-func (d *ChannelData) OnUpdate(updateMsg Message, t ChannelTime, spatialNotifier common.SpatialInfoChangedNotifier) {
-	if d.msg == nil {
-		d.msg = updateMsg
-	} else {
-		mergeWithOptions(d.msg, updateMsg, d.mergeOptions, spatialNotifier)
-	}
-
-	d.updateMsgBuffer.PushBack(&updateMsgBufferElement{
-		updateMsg:   updateMsg,
-		arrivalTime: t,
-	})
-	if d.updateMsgBuffer.Len() > MaxUpdateMsgBufferSize {
-		oldest := d.updateMsgBuffer.Front()
-		// Remove the oldest update message if it should has been fanned-out
-		if oldest.Value.(*updateMsgBufferElement).arrivalTime.AddMs(d.maxFanOutIntervalMs) < t {
-			d.updateMsgBuffer.Remove(oldest)
-		}
-	}
-}
-
-func (ch *Channel) tickData(t ChannelTime) {
-	if ch.data == nil || ch.data.msg == nil {
-		return
-	}
-
-	focp := ch.fanOutQueue.Front()
-
-	for foci := 0; foci < ch.fanOutQueue.Len(); foci++ {
-		foc := focp.Value.(*fanOutConnection)
-		conn := foc.conn
-		if conn == nil || conn.IsClosing() {
-			tmp := focp.Next()
-			ch.fanOutQueue.Remove(focp)
-			focp = tmp
-			continue
-		}
-		cs := ch.subscribedConnections[conn]
-		if cs == nil {
-			focp = focp.Next()
-			continue
-		}
-
-		/*
-			----------------------------------------------------
-			   ^                       ^                    ^
-			   |------FanOutDelay------|---FanOutInterval---|
-			   subTime                 firstFanOutTime      secondFanOutTime
-		*/
-		nextFanOutTime := foc.lastFanOutTime.AddMs(cs.options.FanOutIntervalMs)
-		if t >= nextFanOutTime {
-
-			var lastUpdateTime ChannelTime
-			bufp := ch.data.updateMsgBuffer.Front()
-			var accumulatedUpdateMsg common.ChannelDataMessage = nil
-
-			//if foc.lastFanOutTime <= cs.subTime {
-			if !foc.hadFirstFanOut {
-				// Send the whole data for the first time
-				ch.fanOutDataUpdate(conn, cs, ch.data.msg)
-				foc.hadFirstFanOut = true
-				// Use a hacky way to prevent the first update msg being fanned out twice (only happens when the channel doesn't have init data)
-<<<<<<< HEAD
-				//t++
-=======
-				t++
-				// rootLogger.Info("conn first fan out",
-				// 	zap.Uint32("connId", uint32(foc.conn.Id())),
-				// 	zap.Int64("channelTime", int64(t)),
-				// 	zap.Int64("nextFanOutTime", int64(nextFanOutTime)),
-				// )
->>>>>>> 6da56d30
-			} else if bufp != nil {
-				if foc.lastFanOutTime >= lastUpdateTime {
-					lastUpdateTime = foc.lastFanOutTime
-				}
-
-				//for be := bufp.Value.(*updateMsgBufferElement); bufp != nil && be.arrivalTime >= lastUpdateTime && be.arrivalTime <= nextFanOutTime; bufp = bufp.Next() {
-				for bufi := 0; bufi < ch.data.updateMsgBuffer.Len(); bufi++ {
-					be := bufp.Value.(*updateMsgBufferElement)
-					ch.Logger().Trace("going through updateMsgBuffer",
-						zap.Int("bufi", bufi),
-						zap.Int64("lastUpdateTime", int64(lastUpdateTime)/1000),
-						zap.Int64("arrivalTime", int64(be.arrivalTime)/1000),
-						zap.Int64("nextFanOutTime", int64(nextFanOutTime)/1000),
-					)
-					if be.arrivalTime >= lastUpdateTime && be.arrivalTime <= nextFanOutTime {
-						if accumulatedUpdateMsg == nil {
-							accumulatedUpdateMsg = proto.Clone(be.updateMsg)
-						} else {
-							mergeWithOptions(accumulatedUpdateMsg, be.updateMsg, ch.data.mergeOptions, nil)
-						}
-						lastUpdateTime = be.arrivalTime
-					}
-					bufp = bufp.Next()
-				}
-
-				if accumulatedUpdateMsg != nil {
-					ch.fanOutDataUpdate(conn, cs, accumulatedUpdateMsg)
-				}
-			}
-
-			foc.lastFanOutTime = t
-
-			temp := focp.Next()
-			// Move the fanned-out connection to the back of the queue
-			for be := ch.fanOutQueue.Back(); be != nil; be = be.Prev() {
-				if be.Value.(*fanOutConnection).lastFanOutTime <= foc.lastFanOutTime {
-					ch.fanOutQueue.MoveAfter(focp, be)
-					focp = temp
-					break
-				}
-			}
-		} else {
-			focp = focp.Next()
-		}
-	}
-}
-
-func (ch *Channel) fanOutDataUpdate(conn ConnectionInChannel, cs *ChannelSubscription, updateMsg common.ChannelDataMessage) {
-	fmutils.Filter(updateMsg, cs.options.DataFieldMasks)
-	any, err := anypb.New(updateMsg)
-	if err != nil {
-		ch.Logger().Error("failed to marshal channel update data", zap.Error(err))
-		return
-	}
-	conn.Send(MessageContext{
-		MsgType:    channeldpb.MessageType_CHANNEL_DATA_UPDATE,
-		Msg:        &channeldpb.ChannelDataUpdateMessage{Data: any},
-		Connection: nil,
-		Channel:    ch,
-		Broadcast:  0,
-		StubId:     0,
-		ChannelId:  uint32(ch.id),
-	})
-	conn.Logger().Trace("fan out",
-		zap.Int64("channelTime", int64(ch.GetTime())),
-		zap.Int64("lastFanOutTime", int64(cs.fanOutElement.Value.(*fanOutConnection).lastFanOutTime)),
-		zap.Stringer("updateMsg", updateMsg.(fmt.Stringer)),
-	)
-	// cs.lastFanOutTime = time.Now()
-	// cs.fanOutDataMsg = nil
-}
-
-// Implement this interface to manually merge the channel data. In most cases it can be MUCH more efficient than the default reflection-based merge.
-type MergeableChannelData interface {
-	Message
-	Merge(src Message, options *channeldpb.ChannelDataMergeOptions, spatialNotifier common.SpatialInfoChangedNotifier) error
-}
-
-func mergeWithOptions(dst Message, src Message, options *channeldpb.ChannelDataMergeOptions, spatialNotifier common.SpatialInfoChangedNotifier) {
-	mergeable, ok := dst.(MergeableChannelData)
-	if ok {
-		if options == nil {
-			options = &channeldpb.ChannelDataMergeOptions{
-				ShouldReplaceList:            false,
-				ListSizeLimit:                0,
-				TruncateTop:                  false,
-				ShouldCheckRemovableMapField: true,
-			}
-		}
-		if err := mergeable.Merge(src, options, spatialNotifier); err != nil {
-			rootLogger.Error("custom merge error", zap.Error(err),
-				zap.String("dstType", string(dst.ProtoReflect().Descriptor().FullName().Name())),
-				zap.String("srcType", string(src.ProtoReflect().Descriptor().FullName().Name())),
-			)
-		}
-	} else {
-		reflectMerge(dst, src, options)
-	}
-}
-
-// Use protoreflect to merge. No need to write custom merge code but less efficient.
-func reflectMerge(dst Message, src Message, options *channeldpb.ChannelDataMergeOptions) {
-	proto.Merge(dst, src)
-
-	if options != nil {
-		//logger.Debug("merged with options", zap.Any("src", src), zap.Any("dst", dst))
-		defer func() {
-			recover()
-		}()
-
-		dst.ProtoReflect().Range(func(fd protoreflect.FieldDescriptor, v protoreflect.Value) bool {
-			if fd.IsList() {
-				if options.ShouldReplaceList {
-					dst.ProtoReflect().Set(fd, src.ProtoReflect().Get(fd))
-				}
-				list := v.List()
-				offset := list.Len() - int(options.ListSizeLimit)
-				if options.ListSizeLimit > 0 && offset > 0 {
-					if options.TruncateTop {
-						for i := 0; i < int(options.ListSizeLimit); i++ {
-							list.Set(i, list.Get(i+offset))
-						}
-					}
-					list.Truncate(int(options.ListSizeLimit))
-				}
-			} else if fd.IsMap() {
-				if options.ShouldCheckRemovableMapField {
-					dstMap := v.Map()
-					dstMap.Range(func(mk protoreflect.MapKey, mv protoreflect.Value) bool {
-						removable, ok := mv.Message().Interface().(RemovableMapField)
-						if ok && removable.GetRemoved() {
-							dstMap.Clear(mk)
-						}
-						return true
-					})
-				}
-			}
-			return true
-		})
-	}
-}
+package channeld
+
+import (
+	"container/list"
+	"fmt"
+
+	"channeld.clewcat.com/channeld/pkg/channeldpb"
+	"channeld.clewcat.com/channeld/pkg/common"
+	"github.com/indiest/fmutils"
+	"go.uber.org/zap"
+	"google.golang.org/protobuf/proto"
+
+	"google.golang.org/protobuf/reflect/protoreflect"
+	"google.golang.org/protobuf/types/known/anypb"
+)
+
+type ChannelData struct {
+	mergeOptions *channeldpb.ChannelDataMergeOptions
+	msg          common.ChannelDataMessage
+	//updateMsg       common.ChannelDataMessage
+	updateMsgBuffer     *list.List
+	maxFanOutIntervalMs uint32
+}
+
+type RemovableMapField interface {
+	GetRemoved() bool
+}
+
+type fanOutConnection struct {
+	conn           ConnectionInChannel
+	hadFirstFanOut bool
+	lastFanOutTime ChannelTime
+}
+
+type updateMsgBufferElement struct {
+	updateMsg   common.ChannelDataMessage
+	arrivalTime ChannelTime
+}
+
+const (
+	MaxUpdateMsgBufferSize = 512
+)
+
+var channelDataTypeRegistery = make(map[channeldpb.ChannelType]proto.Message)
+
+// Register a Protobuf message template as the channel data of a specific channel type.
+// This is needed when channeld doesn't know the package of the message is in,
+// as well as creating a ChannelData using ReflectChannelData()
+func RegisterChannelDataType(channelType channeldpb.ChannelType, msgTemplate proto.Message) {
+	channelDataTypeRegistery[channelType] = msgTemplate
+}
+
+func ReflectChannelData(channelType channeldpb.ChannelType, mergeOptions *channeldpb.ChannelDataMergeOptions) (*ChannelData, error) {
+	/*
+		channelTypeName := channelType.String()
+		dataTypeName := fmt.Sprintf("channeld.%sChannelDataMessage",
+			strcase.ToCamel(strings.ToLower(channelTypeName)))
+		dataType, err := protoregistry.GlobalTypes.FindMessageByName(protoreflect.FullName(dataTypeName))
+		if err != nil {
+			return nil, fmt.Errorf("failed to create data for channel type %s: %w", channelTypeName, err)
+		}
+	*/
+	dataType, exists := channelDataTypeRegistery[channelType]
+	if !exists {
+		return nil, fmt.Errorf("failed to create data for channel type %s", channelType.String())
+	}
+
+	return &ChannelData{
+		msg:             dataType.ProtoReflect().New().Interface(),
+		mergeOptions:    mergeOptions,
+		updateMsgBuffer: list.New(),
+	}, nil
+}
+
+func (ch *Channel) InitData(dataMsg Message, mergeOptions *channeldpb.ChannelDataMergeOptions) {
+	ch.data = &ChannelData{
+		msg:             dataMsg,
+		updateMsgBuffer: list.New(),
+		mergeOptions:    mergeOptions,
+	}
+}
+
+func (ch *Channel) Data() *ChannelData {
+	return ch.data
+}
+
+func (ch *Channel) SetDataUpdateConnId(connId ConnectionId) {
+	ch.latestDataUpdateConnId = connId
+}
+
+func (d *ChannelData) OnUpdate(updateMsg Message, t ChannelTime, spatialNotifier common.SpatialInfoChangedNotifier) {
+	if d.msg == nil {
+		d.msg = updateMsg
+	} else {
+		mergeWithOptions(d.msg, updateMsg, d.mergeOptions, spatialNotifier)
+	}
+
+	d.updateMsgBuffer.PushBack(&updateMsgBufferElement{
+		updateMsg:   updateMsg,
+		arrivalTime: t,
+	})
+	if d.updateMsgBuffer.Len() > MaxUpdateMsgBufferSize {
+		oldest := d.updateMsgBuffer.Front()
+		// Remove the oldest update message if it should has been fanned-out
+		if oldest.Value.(*updateMsgBufferElement).arrivalTime.AddMs(d.maxFanOutIntervalMs) < t {
+			d.updateMsgBuffer.Remove(oldest)
+		}
+	}
+}
+
+func (ch *Channel) tickData(t ChannelTime) {
+	if ch.data == nil || ch.data.msg == nil {
+		return
+	}
+
+	focp := ch.fanOutQueue.Front()
+
+	for foci := 0; foci < ch.fanOutQueue.Len(); foci++ {
+		foc := focp.Value.(*fanOutConnection)
+		conn := foc.conn
+		if conn == nil || conn.IsClosing() {
+			tmp := focp.Next()
+			ch.fanOutQueue.Remove(focp)
+			focp = tmp
+			continue
+		}
+		cs := ch.subscribedConnections[conn]
+		if cs == nil {
+			focp = focp.Next()
+			continue
+		}
+
+		/*
+			----------------------------------------------------
+			   ^                       ^                    ^
+			   |------FanOutDelay------|---FanOutInterval---|
+			   subTime                 firstFanOutTime      secondFanOutTime
+		*/
+		nextFanOutTime := foc.lastFanOutTime.AddMs(cs.options.FanOutIntervalMs)
+		if t >= nextFanOutTime {
+
+			var lastUpdateTime ChannelTime
+			bufp := ch.data.updateMsgBuffer.Front()
+			var accumulatedUpdateMsg common.ChannelDataMessage = nil
+
+			//if foc.lastFanOutTime <= cs.subTime {
+			if !foc.hadFirstFanOut {
+				// Send the whole data for the first time
+				ch.fanOutDataUpdate(conn, cs, ch.data.msg)
+				foc.hadFirstFanOut = true
+				// Use a hacky way to prevent the first update msg being fanned out twice (only happens when the channel doesn't have init data)
+				//t++
+				// rootLogger.Info("conn first fan out",
+				// 	zap.Uint32("connId", uint32(foc.conn.Id())),
+				// 	zap.Int64("channelTime", int64(t)),
+				// 	zap.Int64("nextFanOutTime", int64(nextFanOutTime)),
+				// )
+			} else if bufp != nil {
+				if foc.lastFanOutTime >= lastUpdateTime {
+					lastUpdateTime = foc.lastFanOutTime
+				}
+
+				//for be := bufp.Value.(*updateMsgBufferElement); bufp != nil && be.arrivalTime >= lastUpdateTime && be.arrivalTime <= nextFanOutTime; bufp = bufp.Next() {
+				for bufi := 0; bufi < ch.data.updateMsgBuffer.Len(); bufi++ {
+					be := bufp.Value.(*updateMsgBufferElement)
+					ch.Logger().Trace("going through updateMsgBuffer",
+						zap.Int("bufi", bufi),
+						zap.Int64("lastUpdateTime", int64(lastUpdateTime)/1000),
+						zap.Int64("arrivalTime", int64(be.arrivalTime)/1000),
+						zap.Int64("nextFanOutTime", int64(nextFanOutTime)/1000),
+					)
+					if be.arrivalTime >= lastUpdateTime && be.arrivalTime <= nextFanOutTime {
+						if accumulatedUpdateMsg == nil {
+							accumulatedUpdateMsg = proto.Clone(be.updateMsg)
+						} else {
+							mergeWithOptions(accumulatedUpdateMsg, be.updateMsg, ch.data.mergeOptions, nil)
+						}
+						lastUpdateTime = be.arrivalTime
+					}
+					bufp = bufp.Next()
+				}
+
+				if accumulatedUpdateMsg != nil {
+					ch.fanOutDataUpdate(conn, cs, accumulatedUpdateMsg)
+				}
+			}
+
+			foc.lastFanOutTime = t
+
+			temp := focp.Next()
+			// Move the fanned-out connection to the back of the queue
+			for be := ch.fanOutQueue.Back(); be != nil; be = be.Prev() {
+				if be.Value.(*fanOutConnection).lastFanOutTime <= foc.lastFanOutTime {
+					ch.fanOutQueue.MoveAfter(focp, be)
+					focp = temp
+					break
+				}
+			}
+		} else {
+			focp = focp.Next()
+		}
+	}
+}
+
+func (ch *Channel) fanOutDataUpdate(conn ConnectionInChannel, cs *ChannelSubscription, updateMsg common.ChannelDataMessage) {
+	fmutils.Filter(updateMsg, cs.options.DataFieldMasks)
+	any, err := anypb.New(updateMsg)
+	if err != nil {
+		ch.Logger().Error("failed to marshal channel update data", zap.Error(err))
+		return
+	}
+	conn.Send(MessageContext{
+		MsgType:    channeldpb.MessageType_CHANNEL_DATA_UPDATE,
+		Msg:        &channeldpb.ChannelDataUpdateMessage{Data: any},
+		Connection: nil,
+		Channel:    ch,
+		Broadcast:  0,
+		StubId:     0,
+		ChannelId:  uint32(ch.id),
+	})
+	conn.Logger().Trace("fan out",
+		zap.Int64("channelTime", int64(ch.GetTime())),
+		zap.Int64("lastFanOutTime", int64(cs.fanOutElement.Value.(*fanOutConnection).lastFanOutTime)),
+		zap.Stringer("updateMsg", updateMsg.(fmt.Stringer)),
+	)
+	// cs.lastFanOutTime = time.Now()
+	// cs.fanOutDataMsg = nil
+}
+
+// Implement this interface to manually merge the channel data. In most cases it can be MUCH more efficient than the default reflection-based merge.
+type MergeableChannelData interface {
+	Message
+	Merge(src Message, options *channeldpb.ChannelDataMergeOptions, spatialNotifier common.SpatialInfoChangedNotifier) error
+}
+
+func mergeWithOptions(dst Message, src Message, options *channeldpb.ChannelDataMergeOptions, spatialNotifier common.SpatialInfoChangedNotifier) {
+	mergeable, ok := dst.(MergeableChannelData)
+	if ok {
+		if options == nil {
+			options = &channeldpb.ChannelDataMergeOptions{
+				ShouldReplaceList:            false,
+				ListSizeLimit:                0,
+				TruncateTop:                  false,
+				ShouldCheckRemovableMapField: true,
+			}
+		}
+		if err := mergeable.Merge(src, options, spatialNotifier); err != nil {
+			rootLogger.Error("custom merge error", zap.Error(err),
+				zap.String("dstType", string(dst.ProtoReflect().Descriptor().FullName().Name())),
+				zap.String("srcType", string(src.ProtoReflect().Descriptor().FullName().Name())),
+			)
+		}
+	} else {
+		reflectMerge(dst, src, options)
+	}
+}
+
+// Use protoreflect to merge. No need to write custom merge code but less efficient.
+func reflectMerge(dst Message, src Message, options *channeldpb.ChannelDataMergeOptions) {
+	proto.Merge(dst, src)
+
+	if options != nil {
+		//logger.Debug("merged with options", zap.Any("src", src), zap.Any("dst", dst))
+		defer func() {
+			recover()
+		}()
+
+		dst.ProtoReflect().Range(func(fd protoreflect.FieldDescriptor, v protoreflect.Value) bool {
+			if fd.IsList() {
+				if options.ShouldReplaceList {
+					dst.ProtoReflect().Set(fd, src.ProtoReflect().Get(fd))
+				}
+				list := v.List()
+				offset := list.Len() - int(options.ListSizeLimit)
+				if options.ListSizeLimit > 0 && offset > 0 {
+					if options.TruncateTop {
+						for i := 0; i < int(options.ListSizeLimit); i++ {
+							list.Set(i, list.Get(i+offset))
+						}
+					}
+					list.Truncate(int(options.ListSizeLimit))
+				}
+			} else if fd.IsMap() {
+				if options.ShouldCheckRemovableMapField {
+					dstMap := v.Map()
+					dstMap.Range(func(mk protoreflect.MapKey, mv protoreflect.Value) bool {
+						removable, ok := mv.Message().Interface().(RemovableMapField)
+						if ok && removable.GetRemoved() {
+							dstMap.Clear(mk)
+						}
+						return true
+					})
+				}
+			}
+			return true
+		})
+	}
+}