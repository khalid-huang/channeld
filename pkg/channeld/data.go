package channeld

import (
	"container/list"
	"fmt"

	"github.com/indiest/fmutils"
	"github.com/metaworking/channeld/pkg/channeldpb"
	"github.com/metaworking/channeld/pkg/common"
	"go.uber.org/zap"
	"google.golang.org/protobuf/proto"

	"google.golang.org/protobuf/reflect/protoreflect"
	"google.golang.org/protobuf/types/known/anypb"
)

type ChannelData struct {
	mergeOptions *channeldpb.ChannelDataMergeOptions
	msg          common.ChannelDataMessage
	//updateMsg       common.ChannelDataMessage
<<<<<<< HEAD
	accumulatedUpdateMsg common.ChannelDataMessage
	updateMsgBuffer      *list.List
	maxFanOutIntervalMs  uint32
=======
	updateMsgBuffer     *list.List
	maxFanOutIntervalMs uint32
	msgIndex            uint64
>>>>>>> 143aaa6b
}

// Indicate that the channel data message should be initialized with default values.
type ChannelDataInitializer interface {
	common.Message
	Init() error
}

type RemovableMapField interface {
	GetRemoved() bool
}

type fanOutConnection struct {
	conn             ConnectionInChannel
	hadFirstFanOut   bool
	lastFanOutTime   ChannelTime
	lastMessageIndex uint64
}

type updateMsgBufferElement struct {
	updateMsg    common.ChannelDataMessage
	arrivalTime  ChannelTime
	senderConnId ConnectionId
	messageIndex uint64
}

const (
	MaxUpdateMsgBufferSize = 512
)

var channelDataTypeRegistery = make(map[channeldpb.ChannelType]proto.Message)

// Register a Protobuf message template as the channel data of a specific channel type.
// This is needed when channeld doesn't know the package of the message is in,
// as well as creating a ChannelData using ReflectChannelData()
func RegisterChannelDataType(channelType channeldpb.ChannelType, msgTemplate proto.Message) {
	msg, exists := channelDataTypeRegistery[channelType]

	if exists {
		if rootLogger != nil {
			rootLogger.Warn("channel data type already exists, won't be registered",
				zap.String("channelType", channelType.String()),
				zap.String("curMsgName", string(msg.ProtoReflect().Descriptor().FullName())),
				zap.String("newMsgName", string(msgTemplate.ProtoReflect().Descriptor().FullName())),
			)
		}
	} else {
		channelDataTypeRegistery[channelType] = msgTemplate

		if rootLogger != nil {
			rootLogger.Info("registered channel data type",
				zap.String("channelType", channelType.String()),
				zap.String("msgFullName", string(msgTemplate.ProtoReflect().Descriptor().FullName())),
			)
		}
	}

}

func ReflectChannelDataMessage(channelType channeldpb.ChannelType) (common.ChannelDataMessage, error) {
	/*
		channelTypeName := channelType.String()
		dataTypeName := fmt.Sprintf("channeld.%sChannelDataMessage",
			strcase.ToCamel(strings.ToLower(channelTypeName)))
		dataType, err := protoregistry.GlobalTypes.FindMessageByName(protoreflect.FullName(dataTypeName))
		if err != nil {
			return nil, fmt.Errorf("failed to create data for channel type %s: %w", channelTypeName, err)
		}
	*/
	dataType, exists := channelDataTypeRegistery[channelType]
	if !exists {
		return nil, fmt.Errorf("no channel data type registered for channel type %s", channelType.String())
	}

	return dataType.ProtoReflect().New().Interface(), nil
}

func (ch *Channel) InitData(dataMsg common.ChannelDataMessage, mergeOptions *channeldpb.ChannelDataMergeOptions) {
	ch.data = &ChannelData{
		msg:             dataMsg,
		updateMsgBuffer: list.New(),
		mergeOptions:    mergeOptions,
	}

	if dataMsg == nil {
		var err error
		ch.data.msg, err = ReflectChannelDataMessage(ch.channelType)
		if err != nil {
			ch.logger.Info("unable to create default channel data message; will use the first received message to set", zap.String("chType", ch.channelType.String()), zap.Error(err))
			return
		}
		ch.data.accumulatedUpdateMsg = proto.Clone(ch.data.msg)
	}

	initializer, ok := ch.data.msg.(ChannelDataInitializer)
	if ok {
		if err := initializer.Init(); err != nil {
			ch.logger.Error("failed to initialize channel data message", zap.Error(err))
			return
		}
	}
}

func (ch *Channel) Data() *ChannelData {
	return ch.data
}

// CAUTION: this function is not goroutine-safe. Read/write to the channel data message should be done in the the channel's goroutine.
func (ch *Channel) GetDataMessage() common.ChannelDataMessage {
	if ch.data == nil {
		return nil
	}
	return ch.data.msg
}

func (ch *Channel) SetDataUpdateConnId(connId ConnectionId) {
	ch.latestDataUpdateConnId = connId
}

func (d *ChannelData) OnUpdate(updateMsg common.ChannelDataMessage, t ChannelTime, senderConnId ConnectionId, spatialNotifier common.SpatialInfoChangedNotifier) {
	if d.msg == nil {
		d.msg = updateMsg
		rootLogger.Info("initialized channel data with update message",
			zap.Uint32("senderConnId", uint32(senderConnId)),
			zap.String("msgName", string(updateMsg.ProtoReflect().Descriptor().FullName())),
		)
	} else {
		mergeWithOptions(d.msg, updateMsg, d.mergeOptions, spatialNotifier)
	}
	d.msgIndex = d.msgIndex + 1
	d.updateMsgBuffer.PushBack(&updateMsgBufferElement{
		updateMsg:    updateMsg,
		arrivalTime:  t,
		senderConnId: senderConnId,
		messageIndex: d.msgIndex,
	})
	if d.updateMsgBuffer.Len() > MaxUpdateMsgBufferSize {
		oldest := d.updateMsgBuffer.Front()
		// Remove the oldest update message if it should has been fanned-out
		if oldest.Value.(*updateMsgBufferElement).arrivalTime.AddMs(d.maxFanOutIntervalMs) < t {
			d.updateMsgBuffer.Remove(oldest)
		}
	}
}

func (ch *Channel) tickData(t ChannelTime) {
	if ch.data == nil || ch.data.msg == nil {
		return
	}

	focp := ch.fanOutQueue.Front()

	for focp != nil {
		foc := focp.Value.(*fanOutConnection)
		conn := foc.conn
		if conn == nil || conn.IsClosing() {
			tmp := focp.Next()
			ch.fanOutQueue.Remove(focp)
			focp = tmp
			continue
		}
		ch.connectionsLock.RLock()
		cs := ch.subscribedConnections[conn]
		ch.connectionsLock.RUnlock()
		if cs == nil || *cs.options.DataAccess == channeldpb.ChannelDataAccess_NO_ACCESS {
			focp = focp.Next()
			continue
		}

		/*
			----------------------------------------------------
			   ^                       ^                    ^
			   |------FanOutDelay------|---FanOutInterval---|
			   subTime                 firstFanOutTime      secondFanOutTime
		*/
		nextFanOutTime := foc.lastFanOutTime.AddMs(*cs.options.FanOutIntervalMs)
		LatestFanoutTime := foc.lastFanOutTime
		if t >= nextFanOutTime {
			LatestFanoutTime = nextFanOutTime
			var lastUpdateTime ChannelTime
			bufp := ch.data.updateMsgBuffer.Front()
<<<<<<< HEAD
			if ch.data.accumulatedUpdateMsg == nil {
				ch.data.accumulatedUpdateMsg = ch.data.msg.ProtoReflect().New().Interface()
			} else {
				proto.Reset(ch.data.accumulatedUpdateMsg)
			}
			hasEverMerged := false

=======
			var accumulatedUpdateMsg common.ChannelDataMessage = nil
>>>>>>> 143aaa6b
			//if foc.lastFanOutTime <= cs.subTime {
			if !foc.hadFirstFanOut {
				// Send the whole data for the first time
				ch.fanOutDataUpdate(conn, cs, ch.data.msg)
				foc.hadFirstFanOut = true
				foc.lastMessageIndex = ch.data.msgIndex
				LatestFanoutTime = t
			} else if bufp != nil {
				if foc.lastFanOutTime >= lastUpdateTime {
					lastUpdateTime = foc.lastFanOutTime
				}

				for bufi := 0; bufi < ch.data.updateMsgBuffer.Len(); bufi++ {
					be := bufp.Value.(*updateMsgBufferElement)
					/*
						ch.Logger().Trace("going through updateMsgBuffer",
							zap.Int("bufi", bufi),
							zap.Int64("lastUpdateTime", int64(lastUpdateTime)/1000),
							zap.Int64("arrivalTime", int64(be.arrivalTime)/1000),
							zap.Int64("nextFanOutTime", int64(nextFanOutTime)/1000),
							zap.Uint32("senderConnId", uint32(be.senderConnId)),
						)
					*/

					if be.senderConnId == conn.Id() && *cs.options.SkipSelfUpdateFanOut {
						bufp = bufp.Next()
						continue
					}

<<<<<<< HEAD
					if be.arrivalTime >= lastUpdateTime && be.arrivalTime <= nextFanOutTime {
						if !hasEverMerged {
							proto.Merge(ch.data.accumulatedUpdateMsg, be.updateMsg)
=======
					if be.messageIndex > foc.lastMessageIndex && be.arrivalTime <= nextFanOutTime {
						if accumulatedUpdateMsg == nil {
							accumulatedUpdateMsg = proto.Clone(be.updateMsg)
>>>>>>> 143aaa6b
						} else {
							mergeWithOptions(ch.data.accumulatedUpdateMsg, be.updateMsg, ch.data.mergeOptions, nil)
						}
						hasEverMerged = true
						lastUpdateTime = be.arrivalTime
						foc.lastMessageIndex = be.messageIndex
					}

<<<<<<< HEAD
					/* TODO: remove the out-dated buffer element to decrease the iteration time
					if be.arrivalTime.AddMs(ch.data.maxFanOutIntervalMs*2) < t {
						ch.data.updateMsgBuffer.Remove(bufp)
					}
					*/

=======
>>>>>>> 143aaa6b
					bufp = bufp.Next()
				}

				if hasEverMerged {
					ch.fanOutDataUpdate(conn, cs, ch.data.accumulatedUpdateMsg)
				}
			}
			foc.lastFanOutTime = LatestFanoutTime

			temp := focp.Prev()
			// Move the fanned-out connection to the back of the queue
			for be := ch.fanOutQueue.Back(); be != nil; be = be.Prev() {
				if be.Value.(*fanOutConnection).lastFanOutTime <= foc.lastFanOutTime {
					ch.fanOutQueue.MoveAfter(focp, be)
					if temp != nil {
						focp = temp.Next()
					} else {
						focp = ch.fanOutQueue.Front()
					}

					break
				}
			}
		} else {
			focp = focp.Next()
		}
	}
}

func (ch *Channel) fanOutDataUpdate(conn ConnectionInChannel, cs *ChannelSubscription, updateMsg common.ChannelDataMessage) {
	fmutils.Filter(updateMsg, cs.options.DataFieldMasks)
	any, err := anypb.New(updateMsg)
	if err != nil {
		ch.Logger().Error("failed to marshal channel update data", zap.Error(err))
		return
	}
	conn.Send(MessageContext{
		MsgType:    channeldpb.MessageType_CHANNEL_DATA_UPDATE,
		Msg:        &channeldpb.ChannelDataUpdateMessage{Data: any},
		Connection: nil,
		Channel:    ch,
		Broadcast:  0,
		StubId:     0,
		ChannelId:  uint32(ch.id),
	})
	/*
		conn.Logger().Trace("fan out",
			zap.Int64("channelTime", int64(ch.GetTime())),
			zap.Int64("lastFanOutTime", int64(cs.fanOutElement.Value.(*fanOutConnection).lastFanOutTime)),
			zap.Stringer("updateMsg", updateMsg.(fmt.Stringer)),
		)
	*/
	// cs.lastFanOutTime = time.Now()
	// cs.fanOutDataMsg = nil
}

// Implement this interface to manually merge the channel data. In most cases it can be MUCH more efficient than the default reflection-based merge.
type MergeableChannelData interface {
	common.Message
	Merge(src common.ChannelDataMessage, options *channeldpb.ChannelDataMergeOptions, spatialNotifier common.SpatialInfoChangedNotifier) error
}

func mergeWithOptions(dst common.ChannelDataMessage, src common.ChannelDataMessage, options *channeldpb.ChannelDataMergeOptions, spatialNotifier common.SpatialInfoChangedNotifier) {
	mergeable, ok := dst.(MergeableChannelData)
	if ok {
		if options == nil {
			options = &channeldpb.ChannelDataMergeOptions{
				ShouldReplaceList:            false,
				ListSizeLimit:                0,
				TruncateTop:                  false,
				ShouldCheckRemovableMapField: true,
			}
		}
		if err := mergeable.Merge(src, options, spatialNotifier); err != nil {
			rootLogger.Error("custom merge error", zap.Error(err),
				zap.String("dstType", string(dst.ProtoReflect().Descriptor().FullName().Name())),
				zap.String("srcType", string(src.ProtoReflect().Descriptor().FullName().Name())),
			)
		}
	} else {
		ReflectMerge(dst, src, options)
	}
}

// Use protoreflect to merge. No need to write custom merge code but less efficient.
func ReflectMerge(dst common.ChannelDataMessage, src common.ChannelDataMessage, options *channeldpb.ChannelDataMergeOptions) {
	proto.Merge(dst, src)

	if options != nil {
		//logger.Debug("merged with options", zap.Any("src", src), zap.Any("dst", dst))
		defer func() {
			recover()
		}()

		dst.ProtoReflect().Range(func(fd protoreflect.FieldDescriptor, v protoreflect.Value) bool {
			if fd.IsList() {
				if options.ShouldReplaceList {
					dst.ProtoReflect().Set(fd, src.ProtoReflect().Get(fd))
				}
				list := v.List()
				offset := list.Len() - int(options.ListSizeLimit)
				if options.ListSizeLimit > 0 && offset > 0 {
					if options.TruncateTop {
						for i := 0; i < int(options.ListSizeLimit); i++ {
							list.Set(i, list.Get(i+offset))
						}
					}
					list.Truncate(int(options.ListSizeLimit))
				}
			} else if fd.IsMap() {
				if options.ShouldCheckRemovableMapField {
					dstMap := v.Map()
					dstMap.Range(func(mk protoreflect.MapKey, mv protoreflect.Value) bool {
						removable, ok := mv.Message().Interface().(RemovableMapField)
						if ok && removable.GetRemoved() {
							dstMap.Clear(mk)
						}
						return true
					})
				}
			}
			return true
		})
	}
}
<|MERGE_RESOLUTION|>--- conflicted
+++ resolved
@@ -1,401 +1,383 @@
-package channeld
-
-import (
-	"container/list"
-	"fmt"
-
-	"github.com/indiest/fmutils"
-	"github.com/metaworking/channeld/pkg/channeldpb"
-	"github.com/metaworking/channeld/pkg/common"
-	"go.uber.org/zap"
-	"google.golang.org/protobuf/proto"
-
-	"google.golang.org/protobuf/reflect/protoreflect"
-	"google.golang.org/protobuf/types/known/anypb"
-)
-
-type ChannelData struct {
-	mergeOptions *channeldpb.ChannelDataMergeOptions
-	msg          common.ChannelDataMessage
-	//updateMsg       common.ChannelDataMessage
-<<<<<<< HEAD
-	accumulatedUpdateMsg common.ChannelDataMessage
-	updateMsgBuffer      *list.List
-	maxFanOutIntervalMs  uint32
-=======
-	updateMsgBuffer     *list.List
-	maxFanOutIntervalMs uint32
-	msgIndex            uint64
->>>>>>> 143aaa6b
-}
-
-// Indicate that the channel data message should be initialized with default values.
-type ChannelDataInitializer interface {
-	common.Message
-	Init() error
-}
-
-type RemovableMapField interface {
-	GetRemoved() bool
-}
-
-type fanOutConnection struct {
-	conn             ConnectionInChannel
-	hadFirstFanOut   bool
-	lastFanOutTime   ChannelTime
-	lastMessageIndex uint64
-}
-
-type updateMsgBufferElement struct {
-	updateMsg    common.ChannelDataMessage
-	arrivalTime  ChannelTime
-	senderConnId ConnectionId
-	messageIndex uint64
-}
-
-const (
-	MaxUpdateMsgBufferSize = 512
-)
-
-var channelDataTypeRegistery = make(map[channeldpb.ChannelType]proto.Message)
-
-// Register a Protobuf message template as the channel data of a specific channel type.
-// This is needed when channeld doesn't know the package of the message is in,
-// as well as creating a ChannelData using ReflectChannelData()
-func RegisterChannelDataType(channelType channeldpb.ChannelType, msgTemplate proto.Message) {
-	msg, exists := channelDataTypeRegistery[channelType]
-
-	if exists {
-		if rootLogger != nil {
-			rootLogger.Warn("channel data type already exists, won't be registered",
-				zap.String("channelType", channelType.String()),
-				zap.String("curMsgName", string(msg.ProtoReflect().Descriptor().FullName())),
-				zap.String("newMsgName", string(msgTemplate.ProtoReflect().Descriptor().FullName())),
-			)
-		}
-	} else {
-		channelDataTypeRegistery[channelType] = msgTemplate
-
-		if rootLogger != nil {
-			rootLogger.Info("registered channel data type",
-				zap.String("channelType", channelType.String()),
-				zap.String("msgFullName", string(msgTemplate.ProtoReflect().Descriptor().FullName())),
-			)
-		}
-	}
-
-}
-
-func ReflectChannelDataMessage(channelType channeldpb.ChannelType) (common.ChannelDataMessage, error) {
-	/*
-		channelTypeName := channelType.String()
-		dataTypeName := fmt.Sprintf("channeld.%sChannelDataMessage",
-			strcase.ToCamel(strings.ToLower(channelTypeName)))
-		dataType, err := protoregistry.GlobalTypes.FindMessageByName(protoreflect.FullName(dataTypeName))
-		if err != nil {
-			return nil, fmt.Errorf("failed to create data for channel type %s: %w", channelTypeName, err)
-		}
-	*/
-	dataType, exists := channelDataTypeRegistery[channelType]
-	if !exists {
-		return nil, fmt.Errorf("no channel data type registered for channel type %s", channelType.String())
-	}
-
-	return dataType.ProtoReflect().New().Interface(), nil
-}
-
-func (ch *Channel) InitData(dataMsg common.ChannelDataMessage, mergeOptions *channeldpb.ChannelDataMergeOptions) {
-	ch.data = &ChannelData{
-		msg:             dataMsg,
-		updateMsgBuffer: list.New(),
-		mergeOptions:    mergeOptions,
-	}
-
-	if dataMsg == nil {
-		var err error
-		ch.data.msg, err = ReflectChannelDataMessage(ch.channelType)
-		if err != nil {
-			ch.logger.Info("unable to create default channel data message; will use the first received message to set", zap.String("chType", ch.channelType.String()), zap.Error(err))
-			return
-		}
-		ch.data.accumulatedUpdateMsg = proto.Clone(ch.data.msg)
-	}
-
-	initializer, ok := ch.data.msg.(ChannelDataInitializer)
-	if ok {
-		if err := initializer.Init(); err != nil {
-			ch.logger.Error("failed to initialize channel data message", zap.Error(err))
-			return
-		}
-	}
-}
-
-func (ch *Channel) Data() *ChannelData {
-	return ch.data
-}
-
-// CAUTION: this function is not goroutine-safe. Read/write to the channel data message should be done in the the channel's goroutine.
-func (ch *Channel) GetDataMessage() common.ChannelDataMessage {
-	if ch.data == nil {
-		return nil
-	}
-	return ch.data.msg
-}
-
-func (ch *Channel) SetDataUpdateConnId(connId ConnectionId) {
-	ch.latestDataUpdateConnId = connId
-}
-
-func (d *ChannelData) OnUpdate(updateMsg common.ChannelDataMessage, t ChannelTime, senderConnId ConnectionId, spatialNotifier common.SpatialInfoChangedNotifier) {
-	if d.msg == nil {
-		d.msg = updateMsg
-		rootLogger.Info("initialized channel data with update message",
-			zap.Uint32("senderConnId", uint32(senderConnId)),
-			zap.String("msgName", string(updateMsg.ProtoReflect().Descriptor().FullName())),
-		)
-	} else {
-		mergeWithOptions(d.msg, updateMsg, d.mergeOptions, spatialNotifier)
-	}
-	d.msgIndex = d.msgIndex + 1
-	d.updateMsgBuffer.PushBack(&updateMsgBufferElement{
-		updateMsg:    updateMsg,
-		arrivalTime:  t,
-		senderConnId: senderConnId,
-		messageIndex: d.msgIndex,
-	})
-	if d.updateMsgBuffer.Len() > MaxUpdateMsgBufferSize {
-		oldest := d.updateMsgBuffer.Front()
-		// Remove the oldest update message if it should has been fanned-out
-		if oldest.Value.(*updateMsgBufferElement).arrivalTime.AddMs(d.maxFanOutIntervalMs) < t {
-			d.updateMsgBuffer.Remove(oldest)
-		}
-	}
-}
-
-func (ch *Channel) tickData(t ChannelTime) {
-	if ch.data == nil || ch.data.msg == nil {
-		return
-	}
-
-	focp := ch.fanOutQueue.Front()
-
-	for focp != nil {
-		foc := focp.Value.(*fanOutConnection)
-		conn := foc.conn
-		if conn == nil || conn.IsClosing() {
-			tmp := focp.Next()
-			ch.fanOutQueue.Remove(focp)
-			focp = tmp
-			continue
-		}
-		ch.connectionsLock.RLock()
-		cs := ch.subscribedConnections[conn]
-		ch.connectionsLock.RUnlock()
-		if cs == nil || *cs.options.DataAccess == channeldpb.ChannelDataAccess_NO_ACCESS {
-			focp = focp.Next()
-			continue
-		}
-
-		/*
-			----------------------------------------------------
-			   ^                       ^                    ^
-			   |------FanOutDelay------|---FanOutInterval---|
-			   subTime                 firstFanOutTime      secondFanOutTime
-		*/
-		nextFanOutTime := foc.lastFanOutTime.AddMs(*cs.options.FanOutIntervalMs)
-		LatestFanoutTime := foc.lastFanOutTime
-		if t >= nextFanOutTime {
-			LatestFanoutTime = nextFanOutTime
-			var lastUpdateTime ChannelTime
-			bufp := ch.data.updateMsgBuffer.Front()
-<<<<<<< HEAD
-			if ch.data.accumulatedUpdateMsg == nil {
-				ch.data.accumulatedUpdateMsg = ch.data.msg.ProtoReflect().New().Interface()
-			} else {
-				proto.Reset(ch.data.accumulatedUpdateMsg)
-			}
-			hasEverMerged := false
-
-=======
-			var accumulatedUpdateMsg common.ChannelDataMessage = nil
->>>>>>> 143aaa6b
-			//if foc.lastFanOutTime <= cs.subTime {
-			if !foc.hadFirstFanOut {
-				// Send the whole data for the first time
-				ch.fanOutDataUpdate(conn, cs, ch.data.msg)
-				foc.hadFirstFanOut = true
-				foc.lastMessageIndex = ch.data.msgIndex
-				LatestFanoutTime = t
-			} else if bufp != nil {
-				if foc.lastFanOutTime >= lastUpdateTime {
-					lastUpdateTime = foc.lastFanOutTime
-				}
-
-				for bufi := 0; bufi < ch.data.updateMsgBuffer.Len(); bufi++ {
-					be := bufp.Value.(*updateMsgBufferElement)
-					/*
-						ch.Logger().Trace("going through updateMsgBuffer",
-							zap.Int("bufi", bufi),
-							zap.Int64("lastUpdateTime", int64(lastUpdateTime)/1000),
-							zap.Int64("arrivalTime", int64(be.arrivalTime)/1000),
-							zap.Int64("nextFanOutTime", int64(nextFanOutTime)/1000),
-							zap.Uint32("senderConnId", uint32(be.senderConnId)),
-						)
-					*/
-
-					if be.senderConnId == conn.Id() && *cs.options.SkipSelfUpdateFanOut {
-						bufp = bufp.Next()
-						continue
-					}
-
-<<<<<<< HEAD
-					if be.arrivalTime >= lastUpdateTime && be.arrivalTime <= nextFanOutTime {
-						if !hasEverMerged {
-							proto.Merge(ch.data.accumulatedUpdateMsg, be.updateMsg)
-=======
-					if be.messageIndex > foc.lastMessageIndex && be.arrivalTime <= nextFanOutTime {
-						if accumulatedUpdateMsg == nil {
-							accumulatedUpdateMsg = proto.Clone(be.updateMsg)
->>>>>>> 143aaa6b
-						} else {
-							mergeWithOptions(ch.data.accumulatedUpdateMsg, be.updateMsg, ch.data.mergeOptions, nil)
-						}
-						hasEverMerged = true
-						lastUpdateTime = be.arrivalTime
-						foc.lastMessageIndex = be.messageIndex
-					}
-
-<<<<<<< HEAD
-					/* TODO: remove the out-dated buffer element to decrease the iteration time
-					if be.arrivalTime.AddMs(ch.data.maxFanOutIntervalMs*2) < t {
-						ch.data.updateMsgBuffer.Remove(bufp)
-					}
-					*/
-
-=======
->>>>>>> 143aaa6b
-					bufp = bufp.Next()
-				}
-
-				if hasEverMerged {
-					ch.fanOutDataUpdate(conn, cs, ch.data.accumulatedUpdateMsg)
-				}
-			}
-			foc.lastFanOutTime = LatestFanoutTime
-
-			temp := focp.Prev()
-			// Move the fanned-out connection to the back of the queue
-			for be := ch.fanOutQueue.Back(); be != nil; be = be.Prev() {
-				if be.Value.(*fanOutConnection).lastFanOutTime <= foc.lastFanOutTime {
-					ch.fanOutQueue.MoveAfter(focp, be)
-					if temp != nil {
-						focp = temp.Next()
-					} else {
-						focp = ch.fanOutQueue.Front()
-					}
-
-					break
-				}
-			}
-		} else {
-			focp = focp.Next()
-		}
-	}
-}
-
-func (ch *Channel) fanOutDataUpdate(conn ConnectionInChannel, cs *ChannelSubscription, updateMsg common.ChannelDataMessage) {
-	fmutils.Filter(updateMsg, cs.options.DataFieldMasks)
-	any, err := anypb.New(updateMsg)
-	if err != nil {
-		ch.Logger().Error("failed to marshal channel update data", zap.Error(err))
-		return
-	}
-	conn.Send(MessageContext{
-		MsgType:    channeldpb.MessageType_CHANNEL_DATA_UPDATE,
-		Msg:        &channeldpb.ChannelDataUpdateMessage{Data: any},
-		Connection: nil,
-		Channel:    ch,
-		Broadcast:  0,
-		StubId:     0,
-		ChannelId:  uint32(ch.id),
-	})
-	/*
-		conn.Logger().Trace("fan out",
-			zap.Int64("channelTime", int64(ch.GetTime())),
-			zap.Int64("lastFanOutTime", int64(cs.fanOutElement.Value.(*fanOutConnection).lastFanOutTime)),
-			zap.Stringer("updateMsg", updateMsg.(fmt.Stringer)),
-		)
-	*/
-	// cs.lastFanOutTime = time.Now()
-	// cs.fanOutDataMsg = nil
-}
-
-// Implement this interface to manually merge the channel data. In most cases it can be MUCH more efficient than the default reflection-based merge.
-type MergeableChannelData interface {
-	common.Message
-	Merge(src common.ChannelDataMessage, options *channeldpb.ChannelDataMergeOptions, spatialNotifier common.SpatialInfoChangedNotifier) error
-}
-
-func mergeWithOptions(dst common.ChannelDataMessage, src common.ChannelDataMessage, options *channeldpb.ChannelDataMergeOptions, spatialNotifier common.SpatialInfoChangedNotifier) {
-	mergeable, ok := dst.(MergeableChannelData)
-	if ok {
-		if options == nil {
-			options = &channeldpb.ChannelDataMergeOptions{
-				ShouldReplaceList:            false,
-				ListSizeLimit:                0,
-				TruncateTop:                  false,
-				ShouldCheckRemovableMapField: true,
-			}
-		}
-		if err := mergeable.Merge(src, options, spatialNotifier); err != nil {
-			rootLogger.Error("custom merge error", zap.Error(err),
-				zap.String("dstType", string(dst.ProtoReflect().Descriptor().FullName().Name())),
-				zap.String("srcType", string(src.ProtoReflect().Descriptor().FullName().Name())),
-			)
-		}
-	} else {
-		ReflectMerge(dst, src, options)
-	}
-}
-
-// Use protoreflect to merge. No need to write custom merge code but less efficient.
-func ReflectMerge(dst common.ChannelDataMessage, src common.ChannelDataMessage, options *channeldpb.ChannelDataMergeOptions) {
-	proto.Merge(dst, src)
-
-	if options != nil {
-		//logger.Debug("merged with options", zap.Any("src", src), zap.Any("dst", dst))
-		defer func() {
-			recover()
-		}()
-
-		dst.ProtoReflect().Range(func(fd protoreflect.FieldDescriptor, v protoreflect.Value) bool {
-			if fd.IsList() {
-				if options.ShouldReplaceList {
-					dst.ProtoReflect().Set(fd, src.ProtoReflect().Get(fd))
-				}
-				list := v.List()
-				offset := list.Len() - int(options.ListSizeLimit)
-				if options.ListSizeLimit > 0 && offset > 0 {
-					if options.TruncateTop {
-						for i := 0; i < int(options.ListSizeLimit); i++ {
-							list.Set(i, list.Get(i+offset))
-						}
-					}
-					list.Truncate(int(options.ListSizeLimit))
-				}
-			} else if fd.IsMap() {
-				if options.ShouldCheckRemovableMapField {
-					dstMap := v.Map()
-					dstMap.Range(func(mk protoreflect.MapKey, mv protoreflect.Value) bool {
-						removable, ok := mv.Message().Interface().(RemovableMapField)
-						if ok && removable.GetRemoved() {
-							dstMap.Clear(mk)
-						}
-						return true
-					})
-				}
-			}
-			return true
-		})
-	}
-}
+package channeld
+
+import (
+	"container/list"
+	"fmt"
+
+	"github.com/indiest/fmutils"
+	"github.com/metaworking/channeld/pkg/channeldpb"
+	"github.com/metaworking/channeld/pkg/common"
+	"go.uber.org/zap"
+	"google.golang.org/protobuf/proto"
+
+	"google.golang.org/protobuf/reflect/protoreflect"
+	"google.golang.org/protobuf/types/known/anypb"
+)
+
+type ChannelData struct {
+	mergeOptions *channeldpb.ChannelDataMergeOptions
+	msg          common.ChannelDataMessage
+	//updateMsg       common.ChannelDataMessage
+	accumulatedUpdateMsg common.ChannelDataMessage
+	updateMsgBuffer      *list.List
+	maxFanOutIntervalMs  uint32
+	msgIndex             uint64
+}
+
+// Indicate that the channel data message should be initialized with default values.
+type ChannelDataInitializer interface {
+	common.Message
+	Init() error
+}
+
+type RemovableMapField interface {
+	GetRemoved() bool
+}
+
+type fanOutConnection struct {
+	conn             ConnectionInChannel
+	hadFirstFanOut   bool
+	lastFanOutTime   ChannelTime
+	lastMessageIndex uint64
+}
+
+type updateMsgBufferElement struct {
+	updateMsg    common.ChannelDataMessage
+	arrivalTime  ChannelTime
+	senderConnId ConnectionId
+	messageIndex uint64
+}
+
+const (
+	MaxUpdateMsgBufferSize = 512
+)
+
+var channelDataTypeRegistery = make(map[channeldpb.ChannelType]proto.Message)
+
+// Register a Protobuf message template as the channel data of a specific channel type.
+// This is needed when channeld doesn't know the package of the message is in,
+// as well as creating a ChannelData using ReflectChannelData()
+func RegisterChannelDataType(channelType channeldpb.ChannelType, msgTemplate proto.Message) {
+	msg, exists := channelDataTypeRegistery[channelType]
+
+	if exists {
+		if rootLogger != nil {
+			rootLogger.Warn("channel data type already exists, won't be registered",
+				zap.String("channelType", channelType.String()),
+				zap.String("curMsgName", string(msg.ProtoReflect().Descriptor().FullName())),
+				zap.String("newMsgName", string(msgTemplate.ProtoReflect().Descriptor().FullName())),
+			)
+		}
+	} else {
+		channelDataTypeRegistery[channelType] = msgTemplate
+
+		if rootLogger != nil {
+			rootLogger.Info("registered channel data type",
+				zap.String("channelType", channelType.String()),
+				zap.String("msgFullName", string(msgTemplate.ProtoReflect().Descriptor().FullName())),
+			)
+		}
+	}
+
+}
+
+func ReflectChannelDataMessage(channelType channeldpb.ChannelType) (common.ChannelDataMessage, error) {
+	/*
+		channelTypeName := channelType.String()
+		dataTypeName := fmt.Sprintf("channeld.%sChannelDataMessage",
+			strcase.ToCamel(strings.ToLower(channelTypeName)))
+		dataType, err := protoregistry.GlobalTypes.FindMessageByName(protoreflect.FullName(dataTypeName))
+		if err != nil {
+			return nil, fmt.Errorf("failed to create data for channel type %s: %w", channelTypeName, err)
+		}
+	*/
+	dataType, exists := channelDataTypeRegistery[channelType]
+	if !exists {
+		return nil, fmt.Errorf("no channel data type registered for channel type %s", channelType.String())
+	}
+
+	return dataType.ProtoReflect().New().Interface(), nil
+}
+
+func (ch *Channel) InitData(dataMsg common.ChannelDataMessage, mergeOptions *channeldpb.ChannelDataMergeOptions) {
+	ch.data = &ChannelData{
+		msg:             dataMsg,
+		updateMsgBuffer: list.New(),
+		mergeOptions:    mergeOptions,
+	}
+
+	if dataMsg == nil {
+		var err error
+		ch.data.msg, err = ReflectChannelDataMessage(ch.channelType)
+		if err != nil {
+			ch.logger.Info("unable to create default channel data message; will use the first received message to set", zap.String("chType", ch.channelType.String()), zap.Error(err))
+			return
+		}
+		ch.data.accumulatedUpdateMsg = proto.Clone(ch.data.msg)
+	}
+
+	initializer, ok := ch.data.msg.(ChannelDataInitializer)
+	if ok {
+		if err := initializer.Init(); err != nil {
+			ch.logger.Error("failed to initialize channel data message", zap.Error(err))
+			return
+		}
+	}
+}
+
+func (ch *Channel) Data() *ChannelData {
+	return ch.data
+}
+
+// CAUTION: this function is not goroutine-safe. Read/write to the channel data message should be done in the the channel's goroutine.
+func (ch *Channel) GetDataMessage() common.ChannelDataMessage {
+	if ch.data == nil {
+		return nil
+	}
+	return ch.data.msg
+}
+
+func (ch *Channel) SetDataUpdateConnId(connId ConnectionId) {
+	ch.latestDataUpdateConnId = connId
+}
+
+func (d *ChannelData) OnUpdate(updateMsg common.ChannelDataMessage, t ChannelTime, senderConnId ConnectionId, spatialNotifier common.SpatialInfoChangedNotifier) {
+	if d.msg == nil {
+		d.msg = updateMsg
+		rootLogger.Info("initialized channel data with update message",
+			zap.Uint32("senderConnId", uint32(senderConnId)),
+			zap.String("msgName", string(updateMsg.ProtoReflect().Descriptor().FullName())),
+		)
+	} else {
+		mergeWithOptions(d.msg, updateMsg, d.mergeOptions, spatialNotifier)
+	}
+	d.msgIndex = d.msgIndex + 1
+	d.updateMsgBuffer.PushBack(&updateMsgBufferElement{
+		updateMsg:    updateMsg,
+		arrivalTime:  t,
+		senderConnId: senderConnId,
+		messageIndex: d.msgIndex,
+	})
+	if d.updateMsgBuffer.Len() > MaxUpdateMsgBufferSize {
+		oldest := d.updateMsgBuffer.Front()
+		// Remove the oldest update message if it should has been fanned-out
+		if oldest.Value.(*updateMsgBufferElement).arrivalTime.AddMs(d.maxFanOutIntervalMs) < t {
+			d.updateMsgBuffer.Remove(oldest)
+		}
+	}
+}
+
+func (ch *Channel) tickData(t ChannelTime) {
+	if ch.data == nil || ch.data.msg == nil {
+		return
+	}
+
+	focp := ch.fanOutQueue.Front()
+
+	for focp != nil {
+		foc := focp.Value.(*fanOutConnection)
+		conn := foc.conn
+		if conn == nil || conn.IsClosing() {
+			tmp := focp.Next()
+			ch.fanOutQueue.Remove(focp)
+			focp = tmp
+			continue
+		}
+		ch.connectionsLock.RLock()
+		cs := ch.subscribedConnections[conn]
+		ch.connectionsLock.RUnlock()
+		if cs == nil || *cs.options.DataAccess == channeldpb.ChannelDataAccess_NO_ACCESS {
+			focp = focp.Next()
+			continue
+		}
+
+		/*
+			----------------------------------------------------
+			   ^                       ^                    ^
+			   |------FanOutDelay------|---FanOutInterval---|
+			   subTime                 firstFanOutTime      secondFanOutTime
+		*/
+		nextFanOutTime := foc.lastFanOutTime.AddMs(*cs.options.FanOutIntervalMs)
+		LatestFanoutTime := foc.lastFanOutTime
+		if t >= nextFanOutTime {
+			LatestFanoutTime = nextFanOutTime
+			var lastUpdateTime ChannelTime
+			bufp := ch.data.updateMsgBuffer.Front()
+			if ch.data.accumulatedUpdateMsg == nil {
+				ch.data.accumulatedUpdateMsg = ch.data.msg.ProtoReflect().New().Interface()
+			} else {
+				proto.Reset(ch.data.accumulatedUpdateMsg)
+			}
+			hasEverMerged := false
+
+			//if foc.lastFanOutTime <= cs.subTime {
+			if !foc.hadFirstFanOut {
+				// Send the whole data for the first time
+				ch.fanOutDataUpdate(conn, cs, ch.data.msg)
+				foc.hadFirstFanOut = true
+				foc.lastMessageIndex = ch.data.msgIndex
+				LatestFanoutTime = t
+			} else if bufp != nil {
+				if foc.lastFanOutTime >= lastUpdateTime {
+					lastUpdateTime = foc.lastFanOutTime
+				}
+
+				for bufi := 0; bufi < ch.data.updateMsgBuffer.Len(); bufi++ {
+					be := bufp.Value.(*updateMsgBufferElement)
+					/*
+						ch.Logger().Trace("going through updateMsgBuffer",
+							zap.Int("bufi", bufi),
+							zap.Int64("lastUpdateTime", int64(lastUpdateTime)/1000),
+							zap.Int64("arrivalTime", int64(be.arrivalTime)/1000),
+							zap.Int64("nextFanOutTime", int64(nextFanOutTime)/1000),
+							zap.Uint32("senderConnId", uint32(be.senderConnId)),
+						)
+					*/
+
+					if be.senderConnId == conn.Id() && *cs.options.SkipSelfUpdateFanOut {
+						bufp = bufp.Next()
+						continue
+					}
+
+					if be.arrivalTime >= lastUpdateTime && be.arrivalTime <= nextFanOutTime {
+						if !hasEverMerged {
+							proto.Merge(ch.data.accumulatedUpdateMsg, be.updateMsg)
+						} else {
+							mergeWithOptions(ch.data.accumulatedUpdateMsg, be.updateMsg, ch.data.mergeOptions, nil)
+						}
+						hasEverMerged = true
+						lastUpdateTime = be.arrivalTime
+						foc.lastMessageIndex = be.messageIndex
+					}
+
+					/* TODO: remove the out-dated buffer element to decrease the iteration time
+					if be.arrivalTime.AddMs(ch.data.maxFanOutIntervalMs*2) < t {
+						ch.data.updateMsgBuffer.Remove(bufp)
+					}
+					*/
+
+					bufp = bufp.Next()
+				}
+
+				if hasEverMerged {
+					ch.fanOutDataUpdate(conn, cs, ch.data.accumulatedUpdateMsg)
+				}
+			}
+			foc.lastFanOutTime = LatestFanoutTime
+
+			temp := focp.Prev()
+			// Move the fanned-out connection to the back of the queue
+			for be := ch.fanOutQueue.Back(); be != nil; be = be.Prev() {
+				if be.Value.(*fanOutConnection).lastFanOutTime <= foc.lastFanOutTime {
+					ch.fanOutQueue.MoveAfter(focp, be)
+					if temp != nil {
+						focp = temp.Next()
+					} else {
+						focp = ch.fanOutQueue.Front()
+					}
+
+					break
+				}
+			}
+		} else {
+			focp = focp.Next()
+		}
+	}
+}
+
+func (ch *Channel) fanOutDataUpdate(conn ConnectionInChannel, cs *ChannelSubscription, updateMsg common.ChannelDataMessage) {
+	fmutils.Filter(updateMsg, cs.options.DataFieldMasks)
+	any, err := anypb.New(updateMsg)
+	if err != nil {
+		ch.Logger().Error("failed to marshal channel update data", zap.Error(err))
+		return
+	}
+	conn.Send(MessageContext{
+		MsgType:    channeldpb.MessageType_CHANNEL_DATA_UPDATE,
+		Msg:        &channeldpb.ChannelDataUpdateMessage{Data: any},
+		Connection: nil,
+		Channel:    ch,
+		Broadcast:  0,
+		StubId:     0,
+		ChannelId:  uint32(ch.id),
+	})
+	/*
+		conn.Logger().Trace("fan out",
+			zap.Int64("channelTime", int64(ch.GetTime())),
+			zap.Int64("lastFanOutTime", int64(cs.fanOutElement.Value.(*fanOutConnection).lastFanOutTime)),
+			zap.Stringer("updateMsg", updateMsg.(fmt.Stringer)),
+		)
+	*/
+	// cs.lastFanOutTime = time.Now()
+	// cs.fanOutDataMsg = nil
+}
+
+// Implement this interface to manually merge the channel data. In most cases it can be MUCH more efficient than the default reflection-based merge.
+type MergeableChannelData interface {
+	common.Message
+	Merge(src common.ChannelDataMessage, options *channeldpb.ChannelDataMergeOptions, spatialNotifier common.SpatialInfoChangedNotifier) error
+}
+
+func mergeWithOptions(dst common.ChannelDataMessage, src common.ChannelDataMessage, options *channeldpb.ChannelDataMergeOptions, spatialNotifier common.SpatialInfoChangedNotifier) {
+	mergeable, ok := dst.(MergeableChannelData)
+	if ok {
+		if options == nil {
+			options = &channeldpb.ChannelDataMergeOptions{
+				ShouldReplaceList:            false,
+				ListSizeLimit:                0,
+				TruncateTop:                  false,
+				ShouldCheckRemovableMapField: true,
+			}
+		}
+		if err := mergeable.Merge(src, options, spatialNotifier); err != nil {
+			rootLogger.Error("custom merge error", zap.Error(err),
+				zap.String("dstType", string(dst.ProtoReflect().Descriptor().FullName().Name())),
+				zap.String("srcType", string(src.ProtoReflect().Descriptor().FullName().Name())),
+			)
+		}
+	} else {
+		ReflectMerge(dst, src, options)
+	}
+}
+
+// Use protoreflect to merge. No need to write custom merge code but less efficient.
+func ReflectMerge(dst common.ChannelDataMessage, src common.ChannelDataMessage, options *channeldpb.ChannelDataMergeOptions) {
+	proto.Merge(dst, src)
+
+	if options != nil {
+		//logger.Debug("merged with options", zap.Any("src", src), zap.Any("dst", dst))
+		defer func() {
+			recover()
+		}()
+
+		dst.ProtoReflect().Range(func(fd protoreflect.FieldDescriptor, v protoreflect.Value) bool {
+			if fd.IsList() {
+				if options.ShouldReplaceList {
+					dst.ProtoReflect().Set(fd, src.ProtoReflect().Get(fd))
+				}
+				list := v.List()
+				offset := list.Len() - int(options.ListSizeLimit)
+				if options.ListSizeLimit > 0 && offset > 0 {
+					if options.TruncateTop {
+						for i := 0; i < int(options.ListSizeLimit); i++ {
+							list.Set(i, list.Get(i+offset))
+						}
+					}
+					list.Truncate(int(options.ListSizeLimit))
+				}
+			} else if fd.IsMap() {
+				if options.ShouldCheckRemovableMapField {
+					dstMap := v.Map()
+					dstMap.Range(func(mk protoreflect.MapKey, mv protoreflect.Value) bool {
+						removable, ok := mv.Message().Interface().(RemovableMapField)
+						if ok && removable.GetRemoved() {
+							dstMap.Clear(mk)
+						}
+						return true
+					})
+				}
+			}
+			return true
+		})
+	}
+}